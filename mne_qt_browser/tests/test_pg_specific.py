--- conflicted
+++ resolved
@@ -7,12 +7,7 @@
 import pytest
 from mne import Annotations
 from pyqtgraph.graphicsItems.FillBetweenItem import FillBetweenItem
-<<<<<<< HEAD
 from qtpy.QtTest import QTest
-=======
-import random
-
->>>>>>> 240fdc17
 
 LESS_TIME = "Show fewer time points"
 MORE_TIME = "Show more time points"
@@ -22,41 +17,6 @@
 INCREASE_AMPLITUDE = "Increase amplitude"
 TOGGLE_ANNOTATIONS = "Toggle annotations mode"
 SHOW_PROJECTORS = "Show projectors"
-
-
-def test_scalings(raw_orig, pg_backend):
-    """Test the correct parsing of the scalings dict to Text Boxes and vice-versa."""
-    fig = raw_orig.plot()
-    fig.test_mode = True
-    QTest.qWaitForWindowExposed(fig)
-    QTest.qWait(50)
-
-    # Assert correct passing of scalings to the boxes
-    for ch_type in fig.scale_boxes.keys():
-        assert fig.scale_boxes[ch_type].text() == str(fig.mne.scalings[ch_type])
-    fig.close()
-
-    # Assert correct passing of custom scalings to the boxes,
-    # as well as the function of scale_factors dict
-    scalings = dict(mag=1.0, grad=2.0, eeg=3.0, eog=4.0)
-    fig = raw_orig.plot(scalings=scalings)
-    fig.test_mode = True
-    QTest.qWaitForWindowExposed(fig)
-    QTest.qWait(50)
-    for ch_type in fig.scale_boxes.keys():
-        if ch_type in scalings.keys():
-            assert fig.scale_boxes[ch_type].text() == str(scalings[ch_type])
-            fig.scale_boxes[ch_type].setText(str(2 * scalings[ch_type]))
-            fig.scale_boxes[ch_type].editingFinished.emit()
-            assert fig.mne.scale_factors[ch_type] == 2.0
-
-    # Assert correct passing of different float formats to the boxes
-    floats = ["1.1", ".1", "1e10", "2e-10", ".35e5"]
-    for ch_type in fig.scale_boxes.keys():
-        fig.scale_boxes[ch_type].setText(random.choice(floats))
-        fig.scale_boxes[ch_type].editingFinished.emit()
-        assert float(fig.scale_boxes[ch_type].text()) == fig.mne.scalings[ch_type]
-    fig.close()
 
 
 def test_annotations_interactions(raw_orig, pg_backend):

--- conflicted
+++ resolved
@@ -2299,17 +2299,6 @@
             self.setRegion((onset, offset))
         self.update_label_pos()
 
-<<<<<<< HEAD
-    def _add_single_channel_annot(self, ch_name):
-        self.ch_annot_fills[ch_name] = SingleChannelAnnot(
-            self.mne,
-            self.weakmain,
-            self,
-            ch_name
-        )
-
-=======
->>>>>>> 52b5a9d0
     def update_color(self, all_channels=True):
         """Update color of annotation-region.
 

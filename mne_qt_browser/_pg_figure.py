--- conflicted
+++ resolved
@@ -2654,15 +2654,8 @@
         QApplication.processEvents()  # needs to happen for the theme to be set
 
         # HiDPI stuff
-<<<<<<< HEAD
-        desktop = QGuiApplication.primaryScreen()
-        dpi_ratio = \
-            desktop.physicalDotsPerInchY() / desktop.logicalDotsPerInchY()
-        logger.debug(f'Desktop DPI ratio: {dpi_ratio:0.3f}')
-=======
         pixel_ratio = self.devicePixelRatio()
         logger.debug(f'Desktop pixel ratio: {pixel_ratio:0.3f}')
->>>>>>> e42613ce
 
         def _hidpi_mkPen(*args, **kwargs):
             kwargs['width'] = pixel_ratio * kwargs.get('width', 1.)

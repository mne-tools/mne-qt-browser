--- conflicted
+++ resolved
@@ -86,14 +86,9 @@
 )
 from matplotlib.backends.backend_qtagg import FigureCanvasQTAgg
 from matplotlib.colors import to_rgba_array
-<<<<<<< HEAD
-from pyqtgraph import (AxisItem, FillBetweenItem, GraphicsView, InfLineLabel,
-                       InfiniteLine, LinearRegionItem, PlotCurveItem, PlotItem,
-                       Point, TextItem, ViewBox, mkBrush,
-                       mkPen, setConfigOption, mkColor)
-=======
 from pyqtgraph import (
     AxisItem,
+    FillBetweenItem,
     GraphicsView,
     InfLineLabel,
     InfiniteLine,
@@ -108,7 +103,6 @@
     setConfigOption,
     mkColor,
 )
->>>>>>> 285a5034
 from scipy.stats import zscore
 from colorspacious import cspace_convert
 
@@ -2169,13 +2163,7 @@
     gotSelected = Signal(object)
     removeRequested = Signal(object)
 
-<<<<<<< HEAD
     def __init__(self, mne, description, values, weakmain, ch_names=None):
-        super().__init__(values=values, orientation='vertical',
-                         movable=True, swapMode='sort',
-                         bounds=(0, mne.xmax))
-=======
-    def __init__(self, mne, description, values, weakmain):
         super().__init__(
             values=values,
             orientation="vertical",
@@ -2183,7 +2171,6 @@
             swapMode="sort",
             bounds=(0, mne.xmax),
         )
->>>>>>> 285a5034
         # Set default z-value to 0 to be behind other items in scene
         self.setZValue(0)
 
@@ -2722,6 +2709,8 @@
         stop = sel_region.getRegion()[1]
         if start < stop:
             self.mne.selected_region.setRegion((start, stop))
+            # Make channel specific fillBetweens stay in sync with annot region
+            sel_region._update_channel_annot_fills(start, stop)
         else:
             self.weakmain().message_box(
                 text="Invalid value!",
@@ -2732,11 +2721,14 @@
             self.start_bx.setValue(sel_region.getRegion()[0])
 
     def _stop_changed(self):
+        print("###### stop changed")
         stop = self.stop_bx.value()
         sel_region = self.mne.selected_region
         start = sel_region.getRegion()[0]
         if start < stop:
             sel_region.setRegion((start, stop))
+            # Make channel specific fillBetweens stay in sync with annot region
+            sel_region._update_channel_annot_fills(start, stop)
         else:
             self.weakmain().message_box(
                 text="Invalid value!",
@@ -4337,8 +4329,9 @@
     # # # # # # # # # # # # # # # # # # # # # # # # # # # # # # # # # # # # # #
     # ANNOTATIONS
     # # # # # # # # # # # # # # # # # # # # # # # # # # # # # # # # # # # # # #
-    def _add_region(self, plot_onset, duration, description, *, ch_names=None,
-                    region=None):
+    def _add_region(
+        self, plot_onset, duration, description, *, ch_names=None, region=None
+    ):
         if not region:
             region = AnnotRegion(
                 self.mne,
@@ -4447,20 +4440,13 @@
 
         # Add annotations as regions
         for annot in self.mne.inst.annotations:
-<<<<<<< HEAD
-            plot_onset = _sync_onset(self.mne.inst, annot['onset'])
-            duration = annot['duration']
-            description = annot['description']
-            ch_names = annot['ch_names'] if 'ch_names' in annot else None
-            region = self._add_region(
-                plot_onset, duration, description, ch_names=ch_names
-                )
-=======
             plot_onset = _sync_onset(self.mne.inst, annot["onset"])
             duration = annot["duration"]
             description = annot["description"]
-            region = self._add_region(plot_onset, duration, description)
->>>>>>> 285a5034
+            ch_names = annot["ch_names"] if "ch_names" in annot else None
+            region = self._add_region(
+                plot_onset, duration, description, ch_names=ch_names
+            )
             region.update_visible(False)
 
         # Initialize showing annotation widgets

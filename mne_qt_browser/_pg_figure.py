# -*- coding: utf-8 -*-
"""Base classes and functions for 2D browser backends."""

# Author: Martin Schulz <dev@earthman-music.de>
#
# License: BSD-3-Clause

import datetime
import functools
import gc
import math
import platform
import sys
import weakref
from pathlib import Path
from ast import literal_eval
from collections import OrderedDict
from copy import copy
from functools import partial
import os
from os.path import getsize

import numpy as np
from qtpy.QtCore import (QEvent, QThread, Qt, Signal, QRectF, QLineF,
                         QPointF, QPoint, QSettings, QSignalBlocker)
from qtpy.QtGui import (QFont, QIcon, QPixmap, QTransform, QGuiApplication,
                        QMouseEvent, QImage, QPainter, QPainterPath, QColor)
from qtpy.QtTest import QTest
from qtpy.QtWidgets import (QAction, QColorDialog, QComboBox, QDialog,
                            QDockWidget, QDoubleSpinBox, QFormLayout,
                            QGridLayout, QHBoxLayout, QInputDialog,
                            QLabel, QMainWindow, QMessageBox, QToolButton,
                            QPushButton, QScrollBar, QWidget, QMenu,
                            QStyleOptionSlider, QStyle, QActionGroup,
                            QApplication, QGraphicsView, QProgressBar,
                            QVBoxLayout, QLineEdit, QCheckBox, QScrollArea,
                            QGraphicsLineItem, QGraphicsScene, QTextEdit,
                            QSizePolicy, QSpinBox, QSlider, QWidgetAction,
                            QRadioButton)
from matplotlib.backends.backend_qtagg import FigureCanvasQTAgg
from matplotlib.colors import to_rgba_array
from pyqtgraph import (AxisItem, GraphicsView, InfLineLabel, InfiniteLine,
                       LinearRegionItem, PlotCurveItem, PlotItem,
                       Point, TextItem, ViewBox, mkBrush,
                       mkPen, setConfigOption, mkColor)
from scipy.stats import zscore
from colorspacious import cspace_convert

import scooby
from mne import channel_indices_by_type
from mne.viz import plot_sensors
from mne.viz._figure import BrowserBase
from mne.viz.utils import _simplify_float, _merge_annotations, _figure_agg
from mne.annotations import _sync_onset
from mne.io.pick import _DATA_CH_TYPES_ORDER_DEFAULT, _DATA_CH_TYPES_SPLIT
from mne.utils import (_to_rgb, logger, sizeof_fmt, warn, get_config,
                       _check_option)

from . import _browser_instances
from ._fixes import capture_exceptions, _qt_raise_window, _init_mne_qtapp

name = 'pyqtgraph'

# MNE's butterfly plots traditionally default to the channel ordering of
# mag, grad, ..., which is inconsistent with the order in non-butterfly mode
# and hence doesn't match the order in the overview bar either. So we swap
# grads and mags here.
DATA_CH_TYPES_ORDER = ('grad', 'mag', *_DATA_CH_TYPES_ORDER_DEFAULT[2:])


# Mostly chosen manually from
# https://matplotlib.org/3.1.0/gallery/color/named_colors.html
_dark_dict = {
    # 'w' (bgcolor)
    (255, 255, 255): (30, 30, 30),  # safari's centered info panel background
    # 'k' (eeg, eog, emg, misc, stim, resp, chpi, exci, ias, syst, dipole, gof,
    #      bio, ecog, fnirs_*, csd, whitened)
    (0, 0, 0): (255, 255, 255),   # 'w'
    # 'darkblue' (mag)
    (0, 0, 139): (173, 216, 230),  # 'lightblue'
    # 'b' (grad, hbr)
    (0, 0, 255): (100, 149, 237),  # 'cornflowerblue'
    # 'steelblue' (ref_meg)
    (70, 130, 180): (176, 196, 222),  # 'lightsteelblue'
    # 'm' (ecg)
    (191, 0, 191): (238, 130, 238),  # 'violet'
    # 'saddlebrown' (seeg)
    (139, 69, 19): (244, 164, 96),  # 'sandybrown'
    # 'seagreen' (dbs)
    (46, 139,  87): (32, 178, 170),  # 'lightseagreen'
    # '#AA3377' (hbo), closest to 'mediumvioletred'
    (170, 51, 119): (255, 105, 180),  # 'hotpink'
    # 'lightgray' (bad_color)
    (211, 211, 211): (105, 105, 105),  # 'dimgray'
    # 'cyan' (event_color)
    (0, 255, 255): (0, 139, 139),  # 'darkcyan'
}

_vline_color = (0, 191, 0)


def _get_color(color_spec, invert=False):
    """Wrap mkColor to accept all possible matplotlib color-specifiers."""
    if isinstance(color_spec, np.ndarray):
        color_spec = tuple(color_spec)
    # We have to pass to QColor here to make a copy because we should be able
    # to .setAlpha(...) etc. on it and this would otherwise affect the cache.
    return QColor(_get_color_cached(color_spec=color_spec, invert=invert))


@functools.lru_cache(maxsize=100)
def _get_color_cached(*, color_spec, invert):
    orig_spec = color_spec
    try:
        # Convert matplotlib color-names if possible
        color_spec = _to_rgb(color_spec, alpha=True)
    except ValueError:
        pass

    # Convert tuples of floats from 0-1 to 0-255 for pyqtgraph
    if (isinstance(color_spec, tuple) and
            all([i <= 1 for i in color_spec])):
        color_spec = tuple([int(i * 255) for i in color_spec])

    try:
        color = mkColor(color_spec)
    except ValueError:
        raise ValueError(f'"{color_spec}" is not a valid matplotlib '
                         f'color-specifier!') from None
    if invert:
        # First see if the color is in our inversion dictionary
        key = color.getRgb()
        assert len(key) == 4
        if key[:3] in _dark_dict:
            color.setRgb(*(_dark_dict[key[:3]] + key[-1:]))
        else:
            logger.debug(f'Missed {key} from {orig_spec}')
            rgba = np.array(color.getRgbF())
            lab = cspace_convert(rgba[:3], 'sRGB1', 'CIELab')
            lab[0] = 100. - lab[0]
            rgba[:3] = np.clip(cspace_convert(lab, 'CIELab', 'sRGB1'), 0, 1)
            color.setRgbF(*rgba)

    return color


def propagate_to_children(method):  # noqa: D103
    @functools.wraps(method)
    def wrapper(*args, **kwargs):
        propagate = kwargs.pop('propagate', True)
        result = method(*args, **kwargs)
        if args[0].mne.is_epochs and propagate:
            # parent always goes first
            if hasattr(args[0], 'child_traces'):
                for child_trace in args[0].child_traces:
                    getattr(child_trace, method.__name__)(*args[1:], **kwargs)
        return result

    return wrapper


def _safe_splash(meth):
    @functools.wraps(meth)
    def func(self, *args, **kwargs):
        try:
            meth(self, *args, **kwargs)
        finally:
            try:
                self.mne.splash.close()
            except Exception:
                pass
            finally:
                try:
                    del self.mne.splash
                except Exception:
                    pass
    return func


class DataTrace(PlotCurveItem):
    """Graphics-Object for single data trace."""

    def __init__(self, main, ch_idx, child_idx=None, parent_trace=None):
        super().__init__()
        self.weakmain = weakref.ref(main)
        self.mne = main.mne
        del main

        # Set clickable with small area around trace to make clicking easier.
        self.setClickable(True, 12)

        # Set default z-value to 1 to be before other items in scene
        self.setZValue(1)

        # General attributes
        # The ch_idx is the index of the channel represented by this trace
        # in the channel-order from the unchanged instance (which also picks
        # refer to).
        self.ch_idx = None
        # The range_idx is the index of the channel represented by this trace
        # in the shown range.
        self.range_idx = None
        # The order_idx is the index of the channel represented by this trace
        # in the channel-order (defined e.g. by group_by).
        self.order_idx = None
        # Name of the channel the trace represents.
        self.ch_name = None
        # Indicates if trace is bad.
        self.isbad = None
        # Channel-type of trace.
        self.ch_type = None
        # Color-specifier (all possible matplotlib color formats)
        self.color = None

        # Attributes for epochs-mode
        # Index of child if child.
        self.child_idx = child_idx
        # Reference to parent if child.
        self.parent_trace = parent_trace

        # Only for parent traces
        if self.parent_trace is None:
            # Add to main trace list
            self.mne.traces.append(self)
            # References to children
            self.child_traces = list()
            # Colors of trace in viewrange
            self.trace_colors = None

        # set attributes
        self.set_ch_idx(ch_idx)
        self.update_color()
        self.update_scale()
        # Avoid calling self.update_data() twice on initialization
        # (because of update_scale()).
        if self.mne.clipping is None:
            self.update_data()

        # Add to main plot
        self.mne.plt.addItem(self)

    @propagate_to_children
    def remove(self):  # noqa: D102
        self.mne.plt.removeItem(self)
        # Only for parent trace
        if self.parent_trace is None:
            self.mne.traces.remove(self)
        self.deleteLater()

    @propagate_to_children
    def update_color(self):
        """Update the color of the trace."""
        # Epochs
        if self.mne.is_epochs:
            # Add child traces if shown trace needs to have multiple colors
            # (PlotCurveItem only supports one color per object).
            # There always as many color-specific traces added depending
            # on the whole time range of the instance regardless of the
            # currently visible time range (to avoid checking for new colors
            # while scrolling horizontally).

            # Only for parent trace
            if hasattr(self, 'child_traces'):
                self.trace_colors = np.unique(
                        self.mne.epoch_color_ref[self.ch_idx], axis=0)
                n_childs = len(self.child_traces)
                trace_diff = len(self.trace_colors) - n_childs - 1
                # Add child traces if necessary
                if trace_diff > 0:
                    for cix in range(n_childs, n_childs + trace_diff):
                        child = DataTrace(self.weakmain(), self.ch_idx,
                                          child_idx=cix, parent_trace=self)
                        self.child_traces.append(child)
                elif trace_diff < 0:
                    for _ in range(abs(trace_diff)):
                        rm_trace = self.child_traces.pop()
                        rm_trace.remove()

                # Set parent color
                self.color = self.trace_colors[0]

            # Only for child trace
            else:
                self.color = self.parent_trace.trace_colors[
                    self.child_idx + 1]

        # Raw/ICA
        else:
            if self.isbad:
                self.setZValue(0)
                self.color = self.mne.ch_color_bad
            else:
                self.setZValue(1)
                self.color = self.mne.ch_color_ref[self.ch_name]

        self.setPen(self.mne.mkPen(_get_color(self.color, self.mne.dark)))

    @propagate_to_children
    def update_range_idx(self):  # noqa: D401
        """Should be updated when view-range or ch_idx changes."""
        self.range_idx = np.argwhere(self.mne.picks == self.ch_idx)[0][0]

    @propagate_to_children
    def update_ypos(self):  # noqa: D401
        """Should be updated when butterfly is toggled or ch_idx changes."""
        if self.mne.butterfly and self.mne.fig_selection is not None:
            self.ypos = self.mne.selection_ypos_dict[self.ch_idx]
        elif self.mne.fig_selection is not None and \
                self.mne.old_selection == 'Custom':
            self.ypos = self.range_idx + 1
        elif self.mne.butterfly:
            self.ypos = self.mne.butterfly_type_order.index(self.ch_type) + 1
        else:
            self.ypos = self.range_idx + self.mne.ch_start + 1

    @propagate_to_children
    def update_scale(self):  # noqa: D102
        transform = QTransform()
        transform.scale(1., self.mne.scale_factor)
        self.setTransform(transform)

        if self.mne.clipping is not None:
            self.update_data(propagate=False)

    @propagate_to_children
    def set_ch_idx(self, ch_idx):
        """Set the channel index and all deriving indices."""
        # The ch_idx is the index of the channel represented by this trace
        # in the channel-order from the unchanged instance (which also picks
        # refer to).
        self.ch_idx = ch_idx
        # The range_idx is the index of the channel represented by this trace
        # in the shown range.
        self.update_range_idx(propagate=False)
        # The order_idx is the index of the channel represented by this trace
        # in the channel-order (defined e.g. by group_by).
        self.order_idx = np.argwhere(self.mne.ch_order == self.ch_idx)[0][0]
        self.ch_name = self.mne.inst.ch_names[ch_idx]
        self.isbad = self.ch_name in self.mne.info['bads']
        self.ch_type = self.mne.ch_types[ch_idx]
        self.update_ypos(propagate=False)

    @propagate_to_children
    def update_data(self):
        """Update data (fetch data from self.mne according to self.ch_idx)."""
        if self.mne.is_epochs or (self.mne.clipping is not None and
                                  self.mne.clipping != 'clamp'):
            connect = 'finite'
            skip = False
        else:
            connect = 'all'
            skip = True

        if self.mne.data_precomputed:
            data = self.mne.data[self.order_idx]
        else:
            data = self.mne.data[self.range_idx]
        times = self.mne.times

        # Get decim-specific time if enabled
        if self.mne.decim != 1:
            times = times[::self.mne.decim_data[self.range_idx]]
            data = data[..., ::self.mne.decim_data[self.range_idx]]

        # For multiple color traces with epochs
        # replace values from other colors with NaN.
        if self.mne.is_epochs:
            data = np.copy(data)
            check_color = self.mne.epoch_color_ref[self.ch_idx,
                                                   self.mne.epoch_idx]
            bool_ixs = np.invert(np.equal(self.color, check_color).all(axis=1))
            starts = self.mne.boundary_times[self.mne.epoch_idx][bool_ixs]
            stops = self.mne.boundary_times[self.mne.epoch_idx + 1][bool_ixs]

            for start, stop in zip(starts, stops):
                data[np.logical_and(start <= times, times <= stop)] = np.nan

        assert times.shape[-1] == data.shape[-1]
        self.setData(times, data, connect=connect, skipFiniteCheck=skip,
                     antialias=self.mne.antialiasing)

        self.setPos(0, self.ypos)

    def toggle_bad(self, x=None):
        """Toggle bad status."""
        # Toggle bad epoch
        if self.mne.is_epochs and x is not None:
            epoch_idx, color = self.weakmain()._toggle_bad_epoch(x)

            # Update epoch color
            if color != 'none':
                new_epo_color = np.repeat(to_rgba_array(color),
                                          len(self.mne.inst.ch_names), axis=0)
            elif self.mne.epoch_colors is None:
                new_epo_color = np.concatenate(
                        [to_rgba_array(c) for c
                         in self.mne.ch_color_ref.values()])
            else:
                new_epo_color = \
                    np.concatenate([to_rgba_array(c) for c in
                                    self.mne.epoch_colors[epoch_idx]])

            # Update bad channel colors
            bad_idxs = np.isin(self.mne.ch_names, self.mne.info['bads'])
            new_epo_color[bad_idxs] = to_rgba_array(self.mne.ch_color_bad)

            self.mne.epoch_color_ref[:, epoch_idx] = new_epo_color

            # Update overview-bar
            self.mne.overview_bar.update_bad_epochs()

            # Update other traces inlcuding self
            for trace in self.mne.traces:
                trace.update_color()
                # Update data is necessary because colored segments will vary
                trace.update_data()

        # Toggle bad channel
        else:
            bad_color, pick, marked_bad = self.weakmain()._toggle_bad_channel(
                self.range_idx)
            self.weakmain()._apply_update_projectors()

            # Update line color status
            self.isbad = not self.isbad

            # Update colors for epochs
            if self.mne.is_epochs:
                if marked_bad:
                    new_ch_color = np.repeat(to_rgba_array(bad_color),
                                             len(self.mne.inst), axis=0)
                elif self.mne.epoch_colors is None:
                    ch_color = self.mne.ch_color_ref[self.ch_name]
                    new_ch_color = np.repeat(to_rgba_array(ch_color),
                                             len(self.mne.inst), axis=0)
                else:
                    new_ch_color = np.concatenate([to_rgba_array(c[pick]) for
                                                   c in self.mne.epoch_colors])

                self.mne.epoch_color_ref[pick, :] = new_ch_color

            # Update trace color
            self.update_color()
            if self.mne.is_epochs:
                self.update_data()

            # Update channel-axis
            self.weakmain()._update_yaxis_labels()

            # Update overview-bar
            self.mne.overview_bar.update_bad_channels()

            # Update sensor color (if in selection mode)
            if self.mne.fig_selection is not None:
                self.mne.fig_selection._update_bad_sensors(pick, marked_bad)

    def mouseClickEvent(self, ev):
        """Customize mouse click events."""
        if (not self.clickable or ev.button() != Qt.MouseButton.LeftButton
                or self.mne.annotation_mode):
            # Explicitly ignore events in annotation-mode
            ev.ignore()
            return
        if self.mouseShape().contains(ev.pos()):
            ev.accept()
            self.toggle_bad(ev.pos().x())

    def get_xdata(self):
        """Get xdata for testing."""
        return self.xData

    def get_ydata(self):
        """Get ydata for testing."""
        return self.yData + self.ypos


class TimeAxis(AxisItem):
    """The X-Axis displaying the time."""

    def __init__(self, mne):
        self.mne = mne
        self._spacing = None
        super().__init__(orientation='bottom')

    def tickValues(self, minVal, maxVal, size):
        """Customize creation of axis values from visible axis range."""
        if self.mne.is_epochs:
            value_idxs = np.searchsorted(self.mne.midpoints, [minVal, maxVal])
            values = self.mne.midpoints[slice(*value_idxs)]
            spacing = len(self.mne.inst.times) / self.mne.info['sfreq']
            tick_values = [(spacing, values)]
            return tick_values
        else:
            # Save _spacing for later use
            self._spacing = self.tickSpacing(minVal, maxVal, size)
            return super().tickValues(minVal, maxVal, size)

    def tickStrings(self, values, scale, spacing):
        """Customize strings of axis values."""
        if self.mne.is_epochs:
            epoch_nums = self.mne.inst.selection
            ts = epoch_nums[np.searchsorted(self.mne.midpoints, values)]
            tick_strings = [str(v) for v in ts]

        elif self.mne.time_format == 'clock':
            meas_date = self.mne.info['meas_date']
            first_time = datetime.timedelta(seconds=self.mne.inst.first_time)

            digits = np.ceil(-np.log10(min(v[0] for v in self._spacing)
                                       ) + 1).astype(int)
            tick_strings = list()
            for val in values:
                val_time = datetime.timedelta(seconds=val) + \
                           first_time + meas_date
                val_str = val_time.strftime('%H:%M:%S')
                if int(val_time.microsecond):
                    val_str += \
                        f'{round(val_time.microsecond * 1e-6, digits)}'[1:]
                tick_strings.append(val_str)
        else:
            tick_strings = super().tickStrings(values, scale, spacing)

        return tick_strings

    def repaint(self):
        """Repaint Time Axis."""
        self.picture = None
        self.update()

    def get_labels(self):
        """Get labels for testing."""
        values = self.tickValues(*self.mne.viewbox.viewRange()[0],
                                 self.mne.xmax)
        labels = list()
        for spacing, vals in values:
            labels += self.tickStrings(vals, 1, spacing)

        return labels


class ChannelAxis(AxisItem):
    """The Y-Axis displaying the channel-names."""

    def __init__(self, main):
        self.weakmain = weakref.ref(main)
        self.mne = main.mne
        del main
        self.ch_texts = OrderedDict()
        super().__init__(orientation='left')
        self.style['autoReduceTextSpace'] = False

    def tickValues(self, minVal, maxVal, size):
        """Customize creation of axis values from visible axis range."""
        minVal, maxVal = sorted((minVal, maxVal))
        values = list(range(round(minVal) + 1, round(maxVal)))
        tick_values = [(1, values)]
        return tick_values

    def tickStrings(self, values, scale, spacing):
        """Customize strings of axis values."""
        # Get channel-names
        if self.mne.butterfly and self.mne.fig_selection is not None:
            tick_strings = list(
                self.weakmain()._make_butterfly_selections_dict())
        elif self.mne.butterfly:
            _, ixs, _ = np.intersect1d(DATA_CH_TYPES_ORDER,
                                       self.mne.ch_types, return_indices=True)
            ixs.sort()
            tick_strings = np.array(DATA_CH_TYPES_ORDER)[ixs]
        else:
            # Get channel-names and by substracting 1 from tick-values
            # since the first channel starts at y=1.
            tick_strings = self.mne.ch_names[
                self.mne.ch_order[[v - 1 for v in values]]]

        return tick_strings

    def drawPicture(self, p, axisSpec, tickSpecs, textSpecs):
        """Customize drawing of axis items."""
        super().drawPicture(p, axisSpec, tickSpecs, textSpecs)
        for rect, flags, text in textSpecs:
            if self.mne.butterfly and self.mne.fig_selection is not None:
                p.setPen(_get_color(
                    'black', self.mne.dark))
            elif self.mne.butterfly:
                p.setPen(_get_color(
                    self.mne.ch_color_dict[text], self.mne.dark))
            elif text in self.mne.info['bads']:
                p.setPen(_get_color(
                    self.mne.ch_color_bad, self.mne.dark))
            else:
                p.setPen(_get_color(
                    self.mne.ch_color_ref[text], self.mne.dark))
            self.ch_texts[text] = ((rect.left(), rect.left() + rect.width()),
                                   (rect.top(), rect.top() + rect.height()))
            p.drawText(rect, int(flags), text)

    def repaint(self):
        """Repaint Channel Axis."""
        self.picture = None
        self.update()

    def mouseClickEvent(self, event):
        """Customize mouse click events."""
        # Clean up channel-texts
        if not self.mne.butterfly:
            self.ch_texts = {k: v for k, v in self.ch_texts.items()
                             if k in [tr.ch_name for tr in self.mne.traces]}
            # Get channel-name from position of channel-description
            ypos = event.scenePos().y()
            y_values = np.asarray(list(self.ch_texts.values()))[:, 1, :]
            y_diff = np.abs(y_values - ypos)
            ch_idx = int(np.argmin(y_diff, axis=0)[0])
            ch_name = list(self.ch_texts)[ch_idx]
            trace = [tr for tr in self.mne.traces
                     if tr.ch_name == ch_name][0]
            if event.button() == Qt.LeftButton:
                trace.toggle_bad()
            elif event.button() == Qt.RightButton:
                self.weakmain()._create_ch_context_fig(trace.range_idx)

    def get_labels(self):
        """Get labels for testing."""
        values = self.tickValues(*self.mne.viewbox.viewRange()[1], None)
        labels = self.tickStrings(values[0][1], None, None)

        return labels


class BaseScrollBar(QScrollBar):
    """Base Class for scrolling directly to the clicked position."""

    def __init__(self, parent=None):
        super().__init__(parent)

    def mousePressEvent(self, event):
        """Customize mouse click events.

        Taken from: https://stackoverflow.com/questions/29710327/
        how-to-override-qscrollbar-onclick-default-behaviour
        """
        if event.button() == Qt.LeftButton:
            opt = QStyleOptionSlider()
            pos = _mouse_event_position(event)
            # QPointF->QPoint for hitTestComplexControl
            pos = QPoint(int(round(pos.x())), int(round(pos.y())))
            self.initStyleOption(opt)
            control = self.style().hitTestComplexControl(
                    QStyle.CC_ScrollBar, opt, pos, self)
            if (control == QStyle.SC_ScrollBarAddPage or
                    control == QStyle.SC_ScrollBarSubPage):
                # scroll here
                gr = self.style().subControlRect(QStyle.CC_ScrollBar,
                                                 opt,
                                                 QStyle.SC_ScrollBarGroove,
                                                 self)
                sr = self.style().subControlRect(QStyle.CC_ScrollBar,
                                                 opt,
                                                 QStyle.SC_ScrollBarSlider,
                                                 self)
                if self.orientation() == Qt.Horizontal:
                    pos_ = pos.x()
                    sliderLength = sr.width()
                    sliderMin = gr.x()
                    sliderMax = gr.right() - sliderLength + 1
                    if (self.layoutDirection() == Qt.RightToLeft):
                        opt.upsideDown = not opt.upsideDown
                else:
                    pos_ = pos.y()
                    sliderLength = sr.height()
                    sliderMin = gr.y()
                    sliderMax = gr.bottom() - sliderLength + 1
                self.setValue(QStyle.sliderValueFromPosition(
                        self.minimum(), self.maximum(),
                        pos_ - sliderMin, sliderMax - sliderMin,
                        opt.upsideDown))
                return

        return super().mousePressEvent(event)


class TimeScrollBar(BaseScrollBar):
    """Scrolls through time."""

    def __init__(self, mne):
        super().__init__(Qt.Horizontal)
        self.mne = mne
        self.step_factor = 1
        self.setMinimum(0)
        self.setSingleStep(1)
        self.update_duration()
        self.setFocusPolicy(Qt.WheelFocus)
        # Because valueChanged is needed (captures every input to scrollbar,
        # not just sliderMoved), there has to be made a differentiation
        # between internal and external changes.
        self.external_change = False
        self.valueChanged.connect(self._time_changed)

    def _time_changed(self, value):
        if not self.external_change:
            if self.mne.is_epochs:
                # Convert Epoch index to time
                value = self.mne.boundary_times[int(value)]
            else:
                value /= self.step_factor
            self.mne.plt.setXRange(value, value + self.mne.duration,
                                   padding=0)

    def update_value(self, value):
        """Update value of the ScrollBar."""
        # Mark change as external to avoid setting
        # XRange again in _time_changed.
        self.external_change = True
        if self.mne.is_epochs:
            set_value = np.searchsorted(self.mne.midpoints, value)
        else:
            set_value = int(value * self.step_factor)
        self.setValue(set_value)
        self.external_change = False

    def update_duration(self):
        """Update bar size."""
        if self.mne.is_epochs:
            self.setPageStep(self.mne.n_epochs)
            self.setMaximum(len(self.mne.inst) - self.mne.n_epochs)
        else:
            self.setPageStep(int(self.mne.duration))
            self.step_factor = self.mne.scroll_sensitivity / self.mne.duration
            self.setMaximum(int((self.mne.xmax - self.mne.duration)
                                * self.step_factor))

    def _update_scroll_sensitivity(self):
        old_step_factor = self.step_factor
        self.update_duration()
        self.update_value(self.value() / old_step_factor)

    def keyPressEvent(self, event):
        """Customize key press events."""
        # Let main handle the keypress
        event.ignore()


class ChannelScrollBar(BaseScrollBar):
    """Scrolls through channels."""

    def __init__(self, mne):
        super().__init__(Qt.Vertical)
        self.mne = mne

        self.setMinimum(0)
        self.setSingleStep(1)
        self.update_nchan()
        self.setFocusPolicy(Qt.WheelFocus)
        # Because valueChanged is needed (captures every input to scrollbar,
        # not just sliderMoved), there has to be made a differentiation
        # between internal and external changes.
        self.external_change = False
        self.valueChanged.connect(self._channel_changed)

    def _channel_changed(self, value):
        if not self.external_change:
            if self.mne.fig_selection:
                label = list(self.mne.ch_selections)[value]
                self.mne.fig_selection._chkbx_changed(None, label)
            elif not self.mne.butterfly:
                value = min(value, self.mne.ymax - self.mne.n_channels)
                self.mne.plt.setYRange(value, value + self.mne.n_channels + 1,
                                       padding=0)

    def update_value(self, value):
        """Update value of the ScrollBar."""
        # Mark change as external to avoid setting YRange again in
        # _channel_changed.
        self.external_change = True
        self.setValue(value)
        self.external_change = False

    def update_nchan(self):
        """Update bar size."""
        if getattr(self.mne, 'group_by', None) in ['position', 'selection']:
            self.setPageStep(1)
            self.setMaximum(len(self.mne.ch_selections) - 1)
        else:
            self.setPageStep(self.mne.n_channels)
            self.setMaximum(self.mne.ymax - self.mne.n_channels - 1)

    def keyPressEvent(self, event):
        """Customize key press events."""
        # Let main handle the keypress
        event.ignore()


class OverviewBar(QGraphicsView):
    """
    Provides overview over channels and current visible range.

    Has different modes:
    - channels: Display channel-types
    - zscore: Display channel-wise zscore across time
    """

    def __init__(self, main):
        self._scene = QGraphicsScene()
        super().__init__(self._scene)
        assert self.scene() is self._scene
        self.weakmain = weakref.ref(main)
        self.mne = main.mne
        del main
        self.bg_img = None
        self.bg_pxmp = None
        self.bg_pxmp_item = None
        # Set minimum Size to 1/10 of display size
        min_h = int(_screen_geometry(self).height() / 10)
        self.setMinimumSize(1, 1)
        self.setFixedHeight(min_h)
        self.setHorizontalScrollBarPolicy(Qt.ScrollBarAlwaysOff)
        self.setVerticalScrollBarPolicy(Qt.ScrollBarAlwaysOff)

        self.set_background()

        # Initialize Graphics-Items
        # Bad channels
        self.bad_line_dict = dict()
        self.update_bad_channels()

        # Events
        self.event_line_dict = dict()
        self.update_events()

        if self.mne.is_epochs:
            # Epochs Lines
            self.epoch_line_dict = dict()
            self.update_epoch_lines()
            self.bad_epoch_rect_dict = dict()
            self.update_bad_epochs()
        else:
            # Annotations
            self.annotations_rect_dict = dict()
            self.update_annotations()

        # VLine
        self.v_line = None
        self.update_vline()

        # View Range
        self.viewrange_rect = None
        self.update_viewrange()

    def update_epoch_lines(self):
        """Update representation of epoch lines."""
        epoch_line_pen = self.mne.mkPen(color='k', width=1)
        for t in self.mne.boundary_times[1:-1]:
            top_left = self._mapFromData(t, 0)
            bottom_right = self._mapFromData(t, len(self.mne.ch_order))
            line = self.scene().addLine(QLineF(top_left, bottom_right),
                                        epoch_line_pen)
            line.setZValue(1)
            self.epoch_line_dict[t] = line

    def update_bad_channels(self):
        """Update representation of bad channels."""
        bad_set = set(self.mne.info['bads'])
        line_set = set(self.bad_line_dict)

        add_chs = bad_set.difference(line_set)
        rm_chs = line_set.difference(bad_set)

        for line_idx, ch_idx in enumerate(self.mne.ch_order):
            ch_name = self.mne.ch_names[ch_idx]
            if ch_name in add_chs:
                start = self._mapFromData(0, line_idx)
                stop = self._mapFromData(self.mne.inst.times[-1], line_idx)
                pen = _get_color(self.mne.ch_color_bad, self.mne.dark)
                line = self.scene().addLine(QLineF(start, stop), pen)
                line.setZValue(2)
                self.bad_line_dict[ch_name] = line
            elif ch_name in rm_chs:
                self.scene().removeItem(self.bad_line_dict[ch_name])
                self.bad_line_dict.pop(ch_name)

    def update_bad_epochs(self):  # noqa: D102
        bad_set = set(self.mne.bad_epochs)
        rect_set = set(self.bad_epoch_rect_dict.keys())

        add_epos = bad_set.difference(rect_set)
        rm_epos = rect_set.difference(bad_set)

        for epo_num in self.mne.inst.selection:
            if epo_num in add_epos:
                epo_idx = self.mne.inst.selection.tolist().index(epo_num)
                start, stop = self.mne.boundary_times[epo_idx:epo_idx + 2]
                top_left = self._mapFromData(start, 0)
                bottom_right = self._mapFromData(stop, len(self.mne.ch_order))
                pen = _get_color(self.mne.epoch_color_bad, self.mne.dark)
                rect = self.scene().addRect(QRectF(top_left, bottom_right),
                                            pen=pen, brush=pen)
                rect.setZValue(3)
                self.bad_epoch_rect_dict[epo_num] = rect
            elif epo_num in rm_epos:
                self.scene().removeItem(self.bad_epoch_rect_dict[epo_num])
                self.bad_epoch_rect_dict.pop(epo_num)

    def update_events(self):
        """Update representation of events."""
        if getattr(self.mne, 'event_nums', None) is not None \
                and self.mne.events_visible:
            for ev_t, ev_id in zip(self.mne.event_times, self.mne.event_nums):
                color_name = self.mne.event_color_dict[ev_id]
                color = _get_color(color_name, self.mne.dark)
                color.setAlpha(100)
                pen = self.mne.mkPen(color)
                top_left = self._mapFromData(ev_t, 0)
                bottom_right = self._mapFromData(ev_t, len(self.mne.ch_order))
                line = self.scene().addLine(QLineF(top_left, bottom_right),
                                            pen)
                line.setZValue(1)
                self.event_line_dict[ev_t] = line
        else:
            for event_line in self.event_line_dict.values():
                self.scene().removeItem(event_line)
            self.event_line_dict.clear()

    def update_annotations(self):
        """Update representation of annotations."""
        annotations = self.mne.inst.annotations
        # Exclude non-visible annotations
        annot_set = set([annot['onset'] for annot in annotations if
                         self.mne.visible_annotations[annot['description']]])
        rect_set = set(self.annotations_rect_dict)

        add_onsets = annot_set.difference(rect_set)
        rm_onsets = rect_set.difference(annot_set)

        # Add missing onsets
        for add_onset in add_onsets:
            plot_onset = _sync_onset(self.mne.inst, add_onset)
            annot_idx = np.argwhere(self.mne.inst.annotations.onset
                                    == add_onset)[0][0]
            duration = annotations.duration[annot_idx]
            description = annotations.description[annot_idx]
            color_name = self.mne.annotation_segment_colors[description]
            color = _get_color(color_name, self.mne.dark)
            color.setAlpha(150)
            pen = self.mne.mkPen(color)
            brush = mkBrush(color)
            top_left = self._mapFromData(plot_onset, 0)
            bottom_right = self._mapFromData(plot_onset + duration,
                                             len(self.mne.ch_order))
            rect = self.scene().addRect(QRectF(top_left, bottom_right),
                                        pen, brush)
            rect.setZValue(3)
            self.annotations_rect_dict[add_onset] = {'rect': rect,
                                                     'plot_onset': plot_onset,
                                                     'duration': duration,
                                                     'color': color_name}

        # Remove onsets
        for rm_onset in rm_onsets:
            self.scene().removeItem(
                self.annotations_rect_dict[rm_onset]['rect'])
            self.annotations_rect_dict.pop(rm_onset)

        # Changes
        for edit_onset in self.annotations_rect_dict:
            plot_onset = _sync_onset(self.mne.inst, edit_onset)
            annot_idx = np.where(annotations.onset == edit_onset)[0][0]
            duration = annotations.duration[annot_idx]
            rect_duration = self.annotations_rect_dict[edit_onset]['duration']
            rect = self.annotations_rect_dict[edit_onset]['rect']
            # Update changed duration
            if duration != rect_duration:
                self.annotations_rect_dict[edit_onset]['duration'] = duration
                top_left = self._mapFromData(plot_onset, 0)
                bottom_right = self._mapFromData(plot_onset + duration,
                                                 len(self.mne.ch_order))
                rect.setRect(QRectF(top_left, bottom_right))
            # Update changed color
            description = annotations.description[annot_idx]
            color_name = self.mne.annotation_segment_colors[description]
            rect_color = self.annotations_rect_dict[edit_onset]['color']
            if color_name != rect_color:
                color = _get_color(color_name, self.mne.dark)
                color.setAlpha(150)
                pen = self.mne.mkPen(color)
                brush = mkBrush(color)
                rect.setPen(pen)
                rect.setBrush(brush)

    def update_vline(self):
        """Update representation of vline."""
        if self.mne.is_epochs:
            # VLine representation not useful in epochs-mode
            pass
        # Add VLine-Representation
        elif self.mne.vline is not None:
            value = self.mne.vline.value()
            top_left = self._mapFromData(value, 0)
            bottom_right = self._mapFromData(value, len(self.mne.ch_order))
            line = QLineF(top_left, bottom_right)
            if self.v_line is None:
                pen = self.mne.mkPen('g')
                self.v_line = self.scene().addLine(line, pen)
                self.v_line.setZValue(1)
            else:
                self.v_line.setLine(line)
        # Remove VLine-Representation
        elif self.v_line is not None:
            self.scene().removeItem(self.v_line)
            self.v_line = None

    def update_viewrange(self):
        """Update representation of viewrange."""
        if self.mne.butterfly:
            top_left = self._mapFromData(self.mne.t_start, 0)
            bottom_right = self._mapFromData(self.mne.t_start +
                                             self.mne.duration, self.mne.ymax)
        else:
            top_left = self._mapFromData(self.mne.t_start, self.mne.ch_start)
            bottom_right = self._mapFromData(self.mne.t_start
                                             + self.mne.duration,
                                             self.mne.ch_start
                                             + self.mne.n_channels)
        rect = QRectF(top_left, bottom_right)
        if self.viewrange_rect is None:
            pen = self.mne.mkPen(color='g')
            brush = mkBrush(color=(0, 0, 0, 100))
            self.viewrange_rect = self.scene().addRect(rect, pen, brush)
            self.viewrange_rect.setZValue(4)
        else:
            self.viewrange_rect.setRect(rect)

    def _set_range_from_pos(self, pos):
        x, y = self._mapToData(pos)

        # Set X
        # Check boundaries
        if self.mne.is_epochs:
            if x == '-offbounds':
                epo_idx = 0
            elif x == '+offbounds':
                epo_idx = len(self.mne.inst) - self.mne.n_epochs
            else:
                epo_idx = max(x - self.mne.n_epochs // 2, 0)
            x = self.mne.boundary_times[epo_idx]
        elif x == '-offbounds':
            x = 0
        elif x == '+offbounds':
            x = self.mne.xmax - self.mne.duration
        else:
            # Move click position to middle of view range
            x -= self.mne.duration / 2
        xmin = np.clip(x, 0, self.mne.xmax - self.mne.duration)
        xmax = np.clip(xmin + self.mne.duration,
                       self.mne.duration, self.mne.xmax)

        self.mne.plt.setXRange(xmin, xmax, padding=0)

        # Set Y
        if y == '-offbounds':
            y = 0
        elif y == '+offbounds':
            y = self.mne.ymax - (self.mne.n_channels + 1)
        else:
            # Move click position to middle of view range
            y -= self.mne.n_channels / 2
        ymin = np.clip(y, 0, self.mne.ymax - (self.mne.n_channels + 1))
        ymax = np.clip(ymin + self.mne.n_channels + 1,
                       self.mne.n_channels, self.mne.ymax)
        # Check boundaries
        if self.mne.fig_selection:
            self.mne.fig_selection._scroll_to_idx(int(ymin))
        else:
            self.mne.plt.setYRange(ymin, ymax, padding=0)

    def mousePressEvent(self, event):
        """Customize mouse press events."""
        self._set_range_from_pos(event.pos())

    def mouseMoveEvent(self, event):
        """Customize mouse move events."""
        # This temporarily circumvents a bug, which only appears on windows
        # and when pyqt>=5.14.2 is installed from conda-forge.
        # It leads to receiving mouseMoveEvents all the time when the Mouse
        # is moved through the OverviewBar, even when now MouseBUtton is
        # pressed. Dragging the mouse on OverviewBar is then
        # not possible anymore.
        if not platform.system() == 'Windows':
            self._set_range_from_pos(event.pos())

    def _fit_bg_img(self):
        # Remove previous item from scene
        if (self.bg_pxmp_item is not None and
                self.bg_pxmp_item in self.scene().items()):
            self.scene().removeItem(self.bg_pxmp_item)
        # Resize Pixmap
        if self.bg_pxmp is not None:
            cnt_rect = self.contentsRect()
            self.bg_pxmp = self.bg_pxmp.scaled(cnt_rect.width(),
                                               cnt_rect.height(),
                                               Qt.IgnoreAspectRatio)
            self.bg_pxmp_item = self.scene().addPixmap(self.bg_pxmp)

    def resizeEvent(self, event):
        """Customize resize event."""
        super().resizeEvent(event)
        cnt_rect = self.contentsRect()
        self.setSceneRect(QRectF(QPointF(0, 0),
                                 QPointF(cnt_rect.width(),
                                         cnt_rect.height())))
        # Resize backgounrd
        self._fit_bg_img()

        # Resize Graphics Items (assuming height never changes)
        # Resize bad_channels
        for bad_ch_line in self.bad_line_dict.values():
            current_line = bad_ch_line.line()
            bad_ch_line.setLine(QLineF(current_line.p1(),
                                       Point(cnt_rect.width(),
                                             current_line.y2())))

        # Resize event-lines
        for ev_t, event_line in self.event_line_dict.items():
            top_left = self._mapFromData(ev_t, 0)
            bottom_right = self._mapFromData(ev_t, len(self.mne.ch_order))
            event_line.setLine(QLineF(top_left, bottom_right))

        if self.mne.is_epochs:
            # Resize epoch lines
            for epo_t, epoch_line in self.epoch_line_dict.items():
                top_left = self._mapFromData(epo_t, 0)
                bottom_right = self._mapFromData(epo_t,
                                                 len(self.mne.ch_order))
                epoch_line.setLine(QLineF(top_left, bottom_right))
            # Resize bad rects
            for epo_idx, epoch_rect in self.bad_epoch_rect_dict.items():
                start, stop = self.mne.boundary_times[epo_idx:epo_idx + 2]
                top_left = self._mapFromData(start, 0)
                bottom_right = self._mapFromData(stop, len(self.mne.ch_order))
                epoch_rect.setRect(QRectF(top_left, bottom_right))
        else:
            # Resize annotation-rects
            for annot_dict in self.annotations_rect_dict.values():
                annot_rect = annot_dict['rect']
                plot_onset = annot_dict['plot_onset']
                duration = annot_dict['duration']

                top_left = self._mapFromData(plot_onset, 0)
                bottom_right = self._mapFromData(plot_onset + duration,
                                                 len(self.mne.ch_order))
                annot_rect.setRect(QRectF(top_left, bottom_right))

        # Update vline
        if all([i is not None for i in [self.v_line, self.mne.vline]]):
            value = self.mne.vline.value()
            top_left = self._mapFromData(value, 0)
            bottom_right = self._mapFromData(value, len(self.mne.ch_order))
            self.v_line.setLine(QLineF(top_left, bottom_right))

        # Update viewrange-rect
        top_left = self._mapFromData(self.mne.t_start, self.mne.ch_start)
        bottom_right = self._mapFromData(self.mne.t_start
                                         + self.mne.duration,
                                         self.mne.ch_start
                                         + self.mne.n_channels)
        self.viewrange_rect.setRect(QRectF(top_left, bottom_right))

    def set_background(self):
        """Set the background-image for the selected overview-mode."""
        # Add Overview-Pixmap
        self.bg_pxmp = None
        if self.mne.overview_mode == 'empty':
            pass
        elif self.mne.overview_mode == 'channels':
            channel_rgba = np.empty((len(self.mne.ch_order),
                                     2, 4))
            for line_idx, ch_idx in enumerate(self.mne.ch_order):
                ch_type = self.mne.ch_types[ch_idx]
                color = _get_color(
                    self.mne.ch_color_dict[ch_type], self.mne.dark)
                channel_rgba[line_idx, :] = color.getRgb()

            channel_rgba = np.require(channel_rgba, np.uint8, 'C')
            self.bg_img = QImage(channel_rgba,
                                 channel_rgba.shape[1],
                                 channel_rgba.shape[0],
                                 QImage.Format_RGBA8888)
            self.bg_pxmp = QPixmap.fromImage(self.bg_img)

        elif self.mne.overview_mode == 'zscore' and \
                self.mne.zscore_rgba is not None:
            self.bg_img = QImage(self.mne.zscore_rgba,
                                 self.mne.zscore_rgba.shape[1],
                                 self.mne.zscore_rgba.shape[0],
                                 QImage.Format_RGBA8888)
            self.bg_pxmp = QPixmap.fromImage(self.bg_img)

        self._fit_bg_img()

    def _mapFromData(self, x, y):
        # Include padding from black frame
        point_x = self.width() * x / self.mne.xmax
        point_y = self.height() * y / len(self.mne.ch_order)

        return Point(point_x, point_y)

    def _mapToData(self, point):
        # Include padding from black frame
        xnorm = point.x() / self.width()
        if xnorm < 0:
            x = '-offbounds'
        elif xnorm > 1:
            x = '+offbounds'
        else:
            if self.mne.is_epochs:
                # Return epoch index for epochs
                x = int(len(self.mne.inst) * xnorm)
            else:
                time_idx = int((len(self.mne.inst.times) - 1) * xnorm)
                x = self.mne.inst.times[time_idx]

        ynorm = point.y() / self.height()
        if ynorm < 0:
            y = '-offbounds'
        elif ynorm > 1:
            y = '+offbounds'
        else:
            y = len(self.mne.ch_order) * ynorm

        return x, y

    def keyPressEvent(self, event):  # noqa: D102
        self.weakmain().keyPressEvent(event)


class RawViewBox(ViewBox):
    """PyQtGraph-Wrapper for interaction with the View."""

    def __init__(self, main):
        super().__init__(invertY=True)
        self.enableAutoRange(enable=False, x=False, y=False)
        self.weakmain = weakref.ref(main)
        self.mne = main.mne
        del main
        self._drag_start = None
        self._drag_region = None

    def mouseDragEvent(self, event, axis=None):
        """Customize mouse drag events."""
        event.accept()

        if event.button() == Qt.LeftButton and self.mne.annotation_mode:
            if self.mne.current_description:
                description = self.mne.current_description
                if event.isStart():
                    self._drag_start = self.mapSceneToView(
                            event.lastScenePos()).x()
                    self._drag_start = 0 if self._drag_start < 0 else self._drag_start
                    drag_stop = self.mapSceneToView(event.scenePos()).x()
                    self._drag_region = AnnotRegion(
                        self.mne,
                        description=description,
                        values=(self._drag_start, drag_stop),
                        weakmain=self.weakmain,
                    )
                elif event.isFinish():
                    drag_stop = self.mapSceneToView(event.scenePos()).x()
                    drag_stop = 0 if drag_stop < 0 else drag_stop
                    drag_stop = (
                        self.mne.xmax if self.mne.xmax < drag_stop else drag_stop
                    )
                    self._drag_region.setRegion((self._drag_start, drag_stop))
                    plot_onset = min(self._drag_start, drag_stop)
                    plot_offset = max(self._drag_start, drag_stop)
                    duration = abs(self._drag_start - drag_stop)

                    # Add to annotations
                    onset = _sync_onset(self.mne.inst, plot_onset,
                                        inverse=True)
                    _merge_annotations(onset, onset + duration,
                                       self.mne.current_description,
                                       self.mne.inst.annotations)

                    # Add to regions/merge regions
                    merge_values = [plot_onset, plot_offset]
                    rm_regions = list()
                    for region in self.mne.regions:
                        if region.description != self.mne.current_description:
                            continue
                        values = region.getRegion()
                        if any(plot_onset <= val <= plot_offset for val in values):
                            merge_values += values
                            rm_regions.append(region)
                    if len(merge_values) > 2:
                        self._drag_region.setRegion((min(merge_values),
                                                     max(merge_values)))
                    for rm_region in rm_regions:
                        self.weakmain()._remove_region(
                            rm_region, from_annot=False)
                    self.weakmain()._add_region(
                        plot_onset, duration, self.mne.current_description,
                        region=self._drag_region)
                    self._drag_region.select(True)
                    self._drag_region.setZValue(2)

                    # Update Overview-Bar
                    self.mne.overview_bar.update_annotations()
                else:
                    x_to = self.mapSceneToView(event.scenePos()).x()
                    with SignalBlocker(self._drag_region):
                        self._drag_region.setRegion((self._drag_start, x_to))

            elif event.isFinish():
                self.weakmain().message_box(
                    text='No description!',
                    info_text='No description is given, add one!',
                    buttons=QMessageBox.Ok,
                    icon=QMessageBox.Warning)

    def mouseClickEvent(self, event):
        """Customize mouse click events."""
        # If we want the context-menu back, uncomment following line
        # super().mouseClickEvent(event)
        if not self.mne.annotation_mode:
            if event.button() == Qt.LeftButton:
                self.weakmain()._add_vline(self.mapSceneToView(
                        event.scenePos()).x())
            elif event.button() == Qt.RightButton:
                self.weakmain()._remove_vline()

    def wheelEvent(self, ev, axis=None):
        """Customize mouse wheel/trackpad-scroll events."""
        ev.accept()
        scroll = -1 * ev.delta() / 120
        if ev.orientation() == Qt.Horizontal:
            self.weakmain().hscroll(scroll * 10)
        elif ev.orientation() == Qt.Vertical:
            self.weakmain().vscroll(scroll)

    def keyPressEvent(self, event):  # noqa: D102
        self.weakmain().keyPressEvent(event)


class VLineLabel(InfLineLabel):
    """Label of the vline displaying the time."""

    def __init__(self, vline):
        super().__init__(vline, text='{value:.3f} s', position=0.98,
                         fill=_vline_color, color='k', movable=True)
        self.cursorOffset = None

    def mouseDragEvent(self, ev):
        """Customize mouse drag events."""
        if self.movable and ev.button() == Qt.LeftButton:
            if ev.isStart():
                self.line.moving = True
                self.cursorOffset = (self.line.pos() -
                                     self.mapToView(ev.buttonDownPos()))
            ev.accept()

            if not self.line.moving:
                return

            self.line.setPos(self.cursorOffset + self.mapToView(ev.pos()))
            self.line.sigDragged.emit(self)
            if ev.isFinish():
                self.line.moving = False
                self.line.sigPositionChangeFinished.emit(self.line)

    def valueChanged(self):
        """Customize what happens on value change."""
        if not self.isVisible():
            return
        value = self.line.value()
        if self.line.mne.is_epochs:
            # Show epoch-time
            t_vals_abs = np.linspace(0, self.line.mne.epoch_dur,
                                     len(self.line.mne.inst.times))
            search_val = value % self.line.mne.epoch_dur
            t_idx = np.searchsorted(t_vals_abs, search_val)
            value = self.line.mne.inst.times[t_idx]
        self.setText(self.format.format(value=value))
        self.updatePosition()

    def hoverEvent(self, ev):
        _methpartial(self.line.hoverEvent)(ev)


class VLine(InfiniteLine):
    """Marker to be placed inside the Trace-Plot."""

    def __init__(self, mne, pos, bounds):
        super().__init__(pos, pen={"color": _vline_color, "width": 2}, hoverPen='y',
                         movable=True, bounds=bounds)
        self.mne = mne
        self.label = VLineLabel(self)

    def setMouseHover(self, hover):
        """Customize the mouse hovering event."""
        super().setMouseHover(hover)
        # Also change color of label
        self.label.fill = self.currentPen.color()
        self.label.border = self.currentPen
        self.label.update()


def _q_font(point_size, bold=False):
    font = QFont()
    font.setPointSize(point_size)
    font.setBold(bold)
    return font


class EventLine(InfiniteLine):
    """Displays Events inside Trace-Plot."""

    def __init__(self, mne, pos, label, color):
        super().__init__(pos, pen=color, movable=False,
                         label=str(label), labelOpts={'position': 0.98,
                                                      'color': color,
                                                      'anchors': [(0, 0.5),
                                                                  (0, 0.5)]})
        self.mne = mne
        self.label.setFont(_q_font(10, bold=True))
        self.setZValue(0)

        self.mne.plt.addItem(self)


class Crosshair(InfiniteLine):
    """Continously updating marker inside the Trace-Plot."""

    def __init__(self, mne):
        super().__init__(angle=90, movable=False, pen='g')
        self.mne = mne
        self.y = 1

    def set_data(self, x, y):
        """Set x and y data for crosshair point."""
        self.setPos(x)
        self.y = y

    def paint(self, p, *args):  # noqa: D102
        super().paint(p, *args)

        p.setPen(self.mne.mkPen('r', width=4))
        p.drawPoint(Point(self.y, 0))


class BaseScaleBar:  # noqa: D101
    def __init__(self, mne, ch_type):
        self.mne = mne
        self.ch_type = ch_type
        self.ypos = None

    def _set_position(self, x, y):
        pass

    def _is_visible(self):
        return self.ch_type in self.mne.ch_types[self.mne.picks]

    def _get_ypos(self):
        if self.mne.butterfly:
            self.ypos = self.mne.butterfly_type_order.index(self.ch_type) + 1
        else:
            ch_type_idxs = np.where(self.mne.ch_types[self.mne.picks]
                                    == self.ch_type)[0]

            for idx in ch_type_idxs:
                ch_name = self.mne.ch_names[self.mne.picks[idx]]
                if ch_name not in self.mne.info['bads'] and \
                        ch_name not in self.mne.whitened_ch_names:
                    self.ypos = self.mne.ch_start + idx + 1
                    break
            # Consider all indices bad
            if self.ypos is None:
                self.ypos = self.mne.ch_start + ch_type_idxs[0] + 1

    def update_x_position(self):
        """Update x-position of Scalebar."""
        if self._is_visible():
            if self.ypos is None:
                self._get_ypos()
            self._set_position(self.mne.t_start, self.ypos)

    def update_y_position(self):
        """Update y-position of Scalebar."""
        if self._is_visible():
            self.setVisible(True)
            self._get_ypos()
            self._set_position(self.mne.t_start, self.ypos)
        else:
            self.setVisible(False)


class ScaleBarText(BaseScaleBar, TextItem):  # noqa: D101
    def __init__(self, mne, ch_type):
        BaseScaleBar.__init__(self, mne, ch_type)
        TextItem.__init__(self, color='#AA3377')

        self.setFont(_q_font(10))
        self.setZValue(2)  # To draw over RawTraceItems

        self.update_value()
        self.update_y_position()

    def update_value(self):
        """Update value of ScaleBarText."""
        scaler = 1 if self.mne.butterfly else 2
        inv_norm = (scaler *
                    self.mne.scalings[self.ch_type] *
                    self.mne.unit_scalings[self.ch_type] /
                    self.mne.scale_factor)
        self.setText(f'{_simplify_float(inv_norm)} '
                     f'{self.mne.units[self.ch_type]}')

    def _set_position(self, x, y):
        self.setPos(x, y)


class ScaleBar(BaseScaleBar, QGraphicsLineItem):  # noqa: D101
    def __init__(self, mne, ch_type):
        BaseScaleBar.__init__(self, mne, ch_type)
        QGraphicsLineItem.__init__(self)

        self.setZValue(1)
        self.setPen(self.mne.mkPen(color='#AA3377', width=5))
        self.update_y_position()

    def _set_position(self, x, y):
        self.setLine(QLineF(x, y - 0.5, x, y + 0.5))

    def get_ydata(self):
        """Get y-data for tests."""
        line = self.line()
        return line.y1(), line.y2()


class _BaseDialog(QDialog):
    def __init__(self, main, widget=None,
                 modal=False, name=None, title=None,
                 flags=Qt.Window | Qt.Tool):
        super().__init__(main, flags)
        _set_window_flags(self)
        self.weakmain = weakref.ref(main)
        self.widget = widget
        self.mne = main.mne
        del main
        self.name = name
        self.modal = modal

        self.setAttribute(Qt.WA_DeleteOnClose, True)

        self.mne.child_figs.append(self)

        if self.name is not None:
            setattr(self.mne, self.name, self)

        if title is not None:
            self.setWindowTitle(title)

        if self.widget is not None:
            layout = QVBoxLayout()
            layout.addWidget(self.widget)
            self.setLayout(layout)

    def show(self, center=True):
        if self.modal:
            self.open()
        else:
            super().show()

        if center:
            # center dialog
            qr = self.frameGeometry()
            cp = _screen_geometry(self).center()
            qr.moveCenter(cp)
            self.move(qr.topLeft())

    def keyPressEvent(self, event):
        if event.key() == Qt.Key_Escape:
            self.close()
        else:
            self.parent().keyPressEvent(event)

    def closeEvent(self, event):
        if hasattr(self, 'name') and hasattr(self, 'mne'):
            if self.name is not None and hasattr(self.mne, self.name):
                setattr(self.mne, self.name, None)
            if self in self.mne.child_figs:
                self.mne.child_figs.remove(self)
        event.accept()

    # If this widget gets activated (e.g., the user clicks away from the
    # browser but then returns to it by clicking in a selection window),
    # the main window should be raised as well
    def event(self, event):
        if event.type() == QEvent.WindowActivate:
            _qt_raise_window(self.weakmain())
        return super().event(event)


class SettingsDialog(_BaseDialog):
    """Shows additional settings."""

    def __init__(self, main, title='Settings', **kwargs):
        super().__init__(main, title=title, **kwargs)

        layout = QFormLayout()

        self.downsampling_box = QSpinBox()
        self.downsampling_box.setToolTip('Set an integer as the downsampling'
                                         ' factor or "Auto" to get the factor'
                                         ' from the visible range.\n'
                                         ' Setting the factor 1 means no '
                                         'downsampling.\n'
                                         ' Default is 1.')
        self.downsampling_box.setMinimum(0)
        self.downsampling_box.setSpecialValueText('Auto')
        self.downsampling_box.valueChanged.connect(_methpartial(
            self._value_changed, value_name='downsampling'))
        self.downsampling_box.setValue(0 if self.mne.downsampling == 'auto'
                                       else self.mne.downsampling)
        layout.addRow('downsampling', self.downsampling_box)

        self.ds_method_cmbx = QComboBox()
        self.ds_method_cmbx.setToolTip(
                '<h2>Downsampling Method</h2>'
                '<ul>'
                '<li>subsample:<br>'
                'Only take every n-th sample.</li>'
                '<li>mean:<br>'
                'Take the mean of n samples.</li>'
                '<li>peak:<br>'
                'Draws a saw wave from the minimum to the maximum from a '
                'collection of n samples.</li>'
                '</ul>'
                '<i>(Those methods are adapted from '
                'pyqtgraph)</i><br>'
                'Default is "peak".')
        self.ds_method_cmbx.addItems(['subsample', 'mean', 'peak'])
        self.ds_method_cmbx.currentTextChanged.connect(
            _methpartial(self._value_changed, value_name='ds_method'))
        self.ds_method_cmbx.setCurrentText(self.mne.ds_method)
        layout.addRow('ds_method', self.ds_method_cmbx)

        self.scroll_sensitivity_slider = QSlider(Qt.Horizontal)
        self.scroll_sensitivity_slider.setMinimum(10)
        self.scroll_sensitivity_slider.setMaximum(1000)
        self.scroll_sensitivity_slider.setToolTip('Set the sensitivity of '
                                                  'the scrolling in '
                                                  'horizontal direction.')
        self.scroll_sensitivity_slider.valueChanged.connect(
            _methpartial(self._value_changed, value_name='scroll_sensitivity'))
        # Set default
        self.scroll_sensitivity_slider.setValue(self.mne.scroll_sensitivity)
        layout.addRow('horizontal scroll sensitivity',
                      self.scroll_sensitivity_slider)
        self.setLayout(layout)
        self.show()

    def closeEvent(self, event):  # noqa: D102
        _disconnect(self.ds_method_cmbx.currentTextChanged)
        _disconnect(self.scroll_sensitivity_slider.valueChanged)
        super().closeEvent(event)

    def _value_changed(self, new_value, value_name):
        if value_name == 'downsampling' and new_value == 0:
            new_value = 'auto'

        setattr(self.mne, value_name, new_value)

        if value_name == 'scroll_sensitivity':
            self.mne.ax_hscroll._update_scroll_sensitivity()
        else:
            self.weakmain()._redraw()


class HelpDialog(_BaseDialog):
    """Shows all keyboard-shortcuts."""

    def __init__(self, main, **kwargs):
        super().__init__(main, title='Help', **kwargs)

        # Show all keyboard-shortcuts in a Scroll-Area
        layout = QVBoxLayout()
        keyboard_label = QLabel('Keyboard Shortcuts')
        keyboard_label.setFont(_q_font(16, bold=True))
        layout.addWidget(keyboard_label)

        scroll_area = QScrollArea()
        scroll_area.setHorizontalScrollBarPolicy(Qt.ScrollBarAlwaysOff)
        scroll_area.setSizePolicy(QSizePolicy.MinimumExpanding,
                                  QSizePolicy.MinimumExpanding)
        scroll_widget = QWidget()
        form_layout = QFormLayout()
        for key in main.mne.keyboard_shortcuts:
            key_dict = main.mne.keyboard_shortcuts[key]
            if 'description' in key_dict:
                if 'alias' in key_dict:
                    key = key_dict['alias']
                for idx, key_des in enumerate(key_dict['description']):
                    key_name = key
                    if 'modifier' in key_dict:
                        mod = key_dict['modifier'][idx]
                        if mod is not None:
                            key_name = mod + ' + ' + key_name
                    form_layout.addRow(key_name, QLabel(key_des))
        scroll_widget.setLayout(form_layout)
        scroll_area.setWidget(scroll_widget)
        layout.addWidget(scroll_area)

        # Additional help for mouse interaction
        inst = self.mne.instance_type
        is_raw = inst == 'raw'
        is_epo = inst == 'epochs'
        is_ica = inst == 'ica'
        ch_cmp = 'component' if is_ica else 'channel'
        ch_epo = 'epoch' if is_epo else 'channel'
        ica_bad = 'Mark/unmark component for exclusion'
        lclick_data = ica_bad if is_ica else f'Mark/unmark bad {ch_epo}'
        lclick_name = (ica_bad if is_ica else 'Mark/unmark bad channel')
        ldrag = 'add annotation (in annotation mode)' if is_raw else None
        rclick_name = dict(ica='Show diagnostics for component',
                           epochs='Show imageplot for channel',
                           raw='Show channel location')[inst]
        mouse_help = [(f'Left-click {ch_cmp} name', lclick_name),
                      (f'Left-click {ch_cmp} data', lclick_data),
                      ('Left-click-and-drag on plot', ldrag),
                      ('Left-click on plot background',
                       'Place vertical guide'),
                      ('Right-click on plot background',
                       'Clear vertical guide'),
                      ('Right-click on channel name', rclick_name)]

        mouse_label = QLabel('Mouse Interaction')
        mouse_label.setFont(_q_font(16, bold=True))
        layout.addWidget(mouse_label)
        mouse_widget = QWidget()
        mouse_layout = QFormLayout()
        for interaction, description in mouse_help:
            if description is not None:
                mouse_layout.addRow(f'{interaction}:', QLabel(description))
        mouse_widget.setLayout(mouse_layout)
        layout.addWidget(mouse_widget)

        self.setLayout(layout)
        self.show()

        # Set minimum width to avoid horizontal scrolling
        scroll_area.setMinimumWidth(scroll_widget.minimumSizeHint().width() +
                                    scroll_area.verticalScrollBar().width())
        self.update()


class ProjDialog(_BaseDialog):
    """A dialog to toggle projections."""

    def __init__(self, main, *, name):
        self.external_change = True
        # Create projection-layout
        super().__init__(main.window(), name=name, title='Projectors')

        layout = QVBoxLayout()
        labels = [p['desc'] for p in self.mne.projs]
        for ix, active in enumerate(self.mne.projs_active):
            if active:
                labels[ix] += ' (already applied)'

        # make title
        layout.addWidget(QLabel('Mark projectors applied on the plot.\n'
                                '(Applied projectors are dimmed).'))

        # Add checkboxes
        self.checkboxes = list()
        for idx, label in enumerate(labels):
            chkbx = QCheckBox(label)
            chkbx.setChecked(bool(self.mne.projs_on[idx]))
            chkbx.clicked.connect(_methpartial(self._proj_changed, idx=idx))
            if self.mne.projs_active[idx]:
                chkbx.setEnabled(False)
            self.checkboxes.append(chkbx)
            layout.addWidget(chkbx)

        self.toggle_all_bt = QPushButton('Toggle All')
        self.toggle_all_bt.clicked.connect(self.toggle_all)
        layout.addWidget(self.toggle_all_bt)
        self.setLayout(layout)
        self.show()

    def _proj_changed(self, state, idx):
        # Only change if proj wasn't already applied.
        if not self.mne.projs_active[idx]:
            self.mne.projs_on[idx] = state
            self.weakmain()._apply_update_projectors()

    def toggle_all(self):
        """Toggle all projectors."""
        self.weakmain()._apply_update_projectors(toggle_all=True)

        # Update all checkboxes
        for idx, chkbx in enumerate(self.checkboxes):
            chkbx.setChecked(bool(self.mne.projs_on[idx]))


class _ChannelFig(FigureCanvasQTAgg):
    def __init__(self, figure, mne):
        self.figure = figure
        self.mne = mne
        super().__init__(figure)
        _set_window_flags(self)
        self.setFocusPolicy(Qt.FocusPolicy(Qt.StrongFocus | Qt.WheelFocus))
        self.setFocus()
        self._lasso_path = None
        # Only update when mouse is pressed
        self.setMouseTracking(False)

    def paintEvent(self, event):
        super().paintEvent(event)
        # Lasso-Drawing doesn't seem to work with mpl, thus it is replicated
        # in Qt.
        if self._lasso_path is not None:
            painter = QPainter(self)
            painter.setPen(self.mne.mkPen('red', width=2))
            painter.drawPath(self._lasso_path)
            painter.end()

    def mouseMoveEvent(self, event):
        super().mouseMoveEvent(event)

        if self._lasso_path is None:
            self._lasso_path = QPainterPath()
            self._lasso_path.moveTo(event.pos())
        else:
            self._lasso_path.lineTo(event.pos())

        self.update()

    def mouseReleaseEvent(self, event):
        super().mouseReleaseEvent(event)
        self._lasso_path = None
        self.update()

    def keyPressEvent(self, event):
        event.ignore()


class SelectionDialog(_BaseDialog):  # noqa: D101
    def __init__(self, main):
        # Create widget
        super().__init__(main, name='fig_selection',
                         title='Channel selection')
        geo = _screen_geometry(self)
        # Position selection dialog at right border of active screen
        xpos = geo.x() + geo.width() - 400
        self.setGeometry(xpos, 100, 400, 800)

        layout = QVBoxLayout()

        # Add channel plot
        fig = _figure_agg(figsize=(6, 6), dpi=96)
        ax = fig.add_axes([0, 0, 1, 1])
        self.channel_fig = plot_sensors(self.mne.info, kind='select',
                                        ch_type='all', title='',
                                        ch_groups=self.mne.group_by, axes=ax,
                                        show=False)[0]
        self.channel_fig.lasso.callbacks.append(self._set_custom_selection)
        self.channel_widget = _ChannelFig(self.channel_fig, self.mne)
        layout.addWidget(self.channel_widget)

        selections_dict = self.mne.ch_selections
        selections_dict.update(Custom=np.array([], dtype=int))  # for lasso

        self.chkbxs = OrderedDict()
        for label in selections_dict:
            chkbx = QRadioButton(label)
            chkbx.clicked.connect(
                _methpartial(self._chkbx_changed, label=label))
            self.chkbxs[label] = chkbx
            layout.addWidget(chkbx)

        self.mne.old_selection = list(selections_dict)[0]
        self.chkbxs[self.mne.old_selection].setChecked(True)

        self._update_highlighted_sensors()

        # add instructions at bottom
        instructions = (
            'To use a custom selection, first click-drag on the sensor plot '
            'to "lasso" the sensors you want to select, or hold Ctrl while '
            'clicking individual sensors. Holding Ctrl while click-dragging '
            'allows a lasso selection adding to (rather than replacing) the '
            'existing selection.')
        help_widget = QTextEdit(instructions)
        help_widget.setReadOnly(True)
        layout.addWidget(help_widget)

        self.setLayout(layout)
        self.show(center=False)

    def _chkbx_changed(self, checked=True, label=None):
        # _chkbx_changed is called either directly (with checked=None) or
        # through _methpartial with a Qt signal. The signal includes the bool
        # argument 'checked'.
        # Old versions of MNE-python tests will call this function directly
        # without the checked argument _chkbx_changed(label), thus it has to be
        # wrap in case only one argument is provided to retain compatibility
        # of the tests between new/old versions of mne-qt-browser and
        # mne-python.
        if label is None:
            label = checked
        # Disable butterfly if checkbox is clicked
        if self.mne.butterfly:
            self.weakmain()._set_butterfly(False)
        if (label == 'Custom' and
                not len(self.mne.ch_selections['Custom'])):
            label = self.mne.old_selection
        # Select the checkbox no matter if clicked on when active or not
        self.chkbxs[label].setChecked(True)
        # Update selections
        self.mne.old_selection = label
        self.mne.picks = np.asarray(self.mne.ch_selections[label])
        self.mne.n_channels = len(self.mne.picks)
        # Update highlighted sensors
        self._update_highlighted_sensors()
        # if "Vertex" is defined, some channels appear twice, so if
        # "Vertex" is selected, ch_start should be the *first* match;
        # otherwise it should be the *last* match (since "Vertex" is
        # always the first selection group, if it exists).
        if label == 'Custom':
            self.mne.ch_start = 0
        else:
            all_values = list()
            for key, chs in self.mne.ch_selections.items():
                if np.array_equal(chs, self.mne.picks):
                    self.mne.ch_start = len(all_values)
                    break
                else:
                    all_values = np.concatenate([all_values, chs])

        # Apply changes on view
        self.mne.plt.setYRange(self.mne.ch_start,
                               self.mne.ch_start + self.mne.n_channels + 1,
                               padding=0)

        # Update scrollbar
        label_idx = list(self.mne.ch_selections).index(label)
        self.mne.ax_vscroll.update_value(label_idx)

        # Update all y-positions, because channels can appear in multiple
        # selections on different y-positions
        for trace in self.mne.traces:
            trace.update_ypos()
            trace.update_data()

    def _set_custom_selection(self):
        chs = self.channel_fig.lasso.selection
        inds = np.isin(self.mne.ch_names, chs)
        self.mne.ch_selections['Custom'] = inds.nonzero()[0]
        if any(inds):
            self._chkbx_changed(None, 'Custom')

    def _update_highlighted_sensors(self):
        inds = np.isin(self.mne.fig_selection.channel_fig.lasso.ch_names,
                       self.mne.ch_names[self.mne.picks]).nonzero()[0]
        self.channel_fig.lasso.select_many(inds)
        self.channel_widget.draw()

    def _update_bad_sensors(self, pick, mark_bad):
        sensor_picks = list()
        ch_indices = channel_indices_by_type(self.mne.info)
        for this_type in _DATA_CH_TYPES_SPLIT:
            if this_type in self.mne.ch_types:
                sensor_picks.extend(ch_indices[this_type])
        sensor_idx = np.isin(sensor_picks, pick).nonzero()[0]
        # change the sensor color
        fig = self.channel_fig
        fig.lasso.ec[sensor_idx, 0] = float(mark_bad)  # change R of RGBA array
        fig.lasso.collection.set_edgecolors(fig.lasso.ec)
        fig.canvas.draw_idle()
        self.channel_widget.draw()

    def _style_butterfly(self):
        for key, chkbx in self.chkbxs.items():
            if self.mne.butterfly:
                chkbx.setChecked(False)
            else:
                if key == self.mne.old_selection:
                    chkbx.setChecked(True)
        self._update_highlighted_sensors()

    def _scroll_selection(self, step):
        name_idx = list(self.mne.ch_selections).index(
                self.mne.old_selection)
        new_idx = np.clip(name_idx + step,
                          0, len(self.mne.ch_selections) - 1)
        new_label = list(self.mne.ch_selections)[new_idx]
        self._chkbx_changed(None, new_label)

    def _scroll_to_idx(self, idx):
        all_values = list()
        label = list(self.mne.ch_selections)[0]
        for key, values in self.mne.ch_selections.items():
            all_values = np.concatenate([all_values, values])
            if idx < len(all_values):
                label = key
                break
        self._chkbx_changed(None, label)

    def closeEvent(self, event):  # noqa: D102
        super().closeEvent(event)
        if hasattr(self.channel_fig.lasso, 'callbacks'):
            # MNE >= 1.0
            self.channel_fig.lasso.callbacks.clear()
        for chkbx in self.chkbxs.values():
            _disconnect(chkbx.clicked, allow_error=True)
        main = self.weakmain()
        if main is not None:
            main.close()


class AnnotRegion(LinearRegionItem):
    """Graphics-Oobject for Annotations."""

    regionChangeFinished = Signal(object)
    gotSelected = Signal(object)
    removeRequested = Signal(object)

<<<<<<< HEAD
    def __init__(self, mne, description, values, ch_names):
=======
    def __init__(self, mne, description, values, weakmain):
>>>>>>> 481264d7
        super().__init__(values=values, orientation='vertical',
                         movable=True, swapMode='sort',
                         bounds=(0, mne.xmax))
        # Set default z-value to 0 to be behind other items in scene
        self.setZValue(0)
        self.sigRegionChangeFinished.connect(self._region_changed)
        self.weakmain = weakmain
        self.mne = mne
        self.description = description
        self.old_onset = values[0]
        self.selected = False

        self.label_item = TextItem(text=description, anchor=(0.5, 0.5))
        self.label_item.setFont(_q_font(10, bold=True))
        self.sigRegionChanged.connect(self.update_label_pos)

        self.is_visible = False

        # Channels associated with the AnnotRegion
        self.ch_names = ch_names
        self._values = values
        self.ch_annots = {c: None for c in ch_names}

        self.update_color()

        self.update_channel_annots()

        self.mne.plt.addItem(self, ignoreBounds=True)
        self.mne.plt.addItem(self.label_item, ignoreBounds=True)

    def _region_changed(self):
        self.regionChangeFinished.emit(self)
        self.old_onset = self.getRegion()[0]
<<<<<<< HEAD
        self.update_channel_annots()
=======
        # remove merged regions
        overlapping_regions = list()
        for region in self.mne.regions:
            if region.description != self.description or id(self) == id(region):
                continue
            values = region.getRegion()
            if any(self.getRegion()[0] <= val <= self.getRegion()[1] for val in values):
                overlapping_regions.append(region)
        # figure out new boundaries
        regions_ = np.array(
            [region.getRegion() for region in overlapping_regions] + [self.getRegion()]
        )
        onset = np.min(regions_[:, 0])
        offset = np.max(regions_[:, 1])
        # remove overlapping regions
        for region in overlapping_regions:
            self.weakmain()._remove_region(region, from_annot=False)
        # re-set while blocking the signal to avoid re-running this function
        with SignalBlocker(self):
            self.setRegion((onset, offset))
        self.update_label_pos()
>>>>>>> 481264d7

    def update_color(self):
        """Update color of annotation-region."""
        color_string = self.mne.annotation_segment_colors[self.description]
        color_string2 = "#ff0000"
        self.base_color = _get_color(color_string, self.mne.dark)
        self.hover_color = _get_color(color_string, self.mne.dark)
        self.text_color = _get_color(color_string, self.mne.dark)
        self.hover_color.setAlpha(150)
        self.text_color.setAlpha(255)

        # Differences between annotations with channels and annotations without channels associated
        if len(self.ch_names) > 0:
            self.line_pen = self.mne.mkPen(color=color_string, width=5, style=Qt.DashLine)
            self.base_color.setAlpha(20)
        else:
            self.line_pen = self.mne.mkPen(color=self.hover_color, width=2)
            self.base_color.setAlpha(75)

        self.hover_pen = self.mne.mkPen(color=self.text_color, width=2)
        self.setBrush(self.base_color)
        self.setHoverBrush(self.hover_color)
        self.label_item.setColor(self.text_color)
        for line in self.lines:
            line.setPen(self.line_pen)
            line.setHoverPen(self.hover_pen)
        self.update_channel_annots()
        self.update()

    def update_channel_annots(self):
        """Update channels associated with this annotation"""
        if len(self.ch_annots) > 0:
            current_ch_annots = list(self.ch_annots.keys())
            for ch, val in self.ch_annots.items():
                if val is None:
                    self.ch_annots[ch] = ChannelAnnotRegion(self.mne, self, ch, self._values)
                    self.allChildItems(self.ch_annots[ch])
                self.ch_annots[ch].update_visible()
                self.ch_annots[ch].update_color()
                # if ch not in current_ch_annots:
                #     self.ch_annots[ch] = ChannelAnnotRegion(self.mne, self, ch, self._values)
                # elif ch in current_ch_annots:
                #     self.ch_annots[ch].update_visible()
                #     self.ch_annots[ch].update_color()

    def update_description(self, description):
        """Update description of annoation-region."""
        self.description = description
        self.label_item.setText(description)
        self.label_item.update()

    def update_visible(self, visible):
        """Update if annotation-region is visible."""
        self.setVisible(visible)
        self.label_item.setVisible(visible)
        self.is_visible = visible

    def remove(self):
        """Remove annotation-region."""
        self.removeRequested.emit(self)
        vb = self.mne.viewbox
        if vb and self.label_item in vb.addedItems:
            vb.removeItem(self.label_item)

    def select(self, selected):
        """Update select-state of annotation-region."""
        self.selected = selected
        if selected:
            self.label_item.setColor('w')
            self.label_item.fill = mkBrush(self.hover_color)
            self.gotSelected.emit(self)
        else:
            self.label_item.setColor(self.text_color)
            self.label_item.fill = mkBrush(None)
        self.label_item.update()

    def mouseClickEvent(self, event):
        """Customize mouse click events."""
        if self.mne.annotation_mode:
            if event.button() == Qt.LeftButton and self.movable:
                self.select(True)
                event.accept()
            elif event.button() == Qt.RightButton and self.movable:
                self.remove()
                # the annotation removed should be the one on top of all others, which
                # should correspond to the one of the type currently selected and with
                # the highest zValue
                event.accept()
        else:
            event.ignore()

    def mouseDragEvent(self, ev):
        """Customize mouse drag events."""
        if (
            not self.mne.annotation_mode
            or not self.movable
            or not ev.button() == Qt.LeftButton
        ):
            return
        ev.accept()

        if ev.isStart():
            bdp = ev.buttonDownPos()
            self.cursorOffsets = [line.pos() - bdp for line in self.lines]
            self.startPositions = [line.pos() for line in self.lines]
            self.moving = True

        if not self.moving:
            return

        new_pos = [pos + ev.pos() for pos in self.cursorOffsets]
        # make sure the new_pos is not exiting the boundaries set for each line which
        # corresponds to (0, raw.times[-1])
        # we have to take into account regions draw from right to left and from left to
        # right separately because we are changing the position of the individual lines
        # used to create the region
        idx = 0 if new_pos[0].x() <= new_pos[1].x() else 1
        if new_pos[idx].x() < self.lines[idx].bounds()[0]:
            shift = self.lines[idx].bounds()[0] - new_pos[idx].x()
            for pos in new_pos:
                pos.setX(pos.x() + shift)
        if self.lines[(idx + 1) % 2].bounds()[1] < new_pos[(idx + 1) % 2].x():
            shift = new_pos[(idx + 1) % 2].x() - self.lines[(idx + 1) % 2].bounds()[1]
            for pos in new_pos:
                pos.setX(pos.x() - shift)

        with SignalBlocker(self.lines[0]):
            for pos, line in zip(new_pos, self.lines):
                line.setPos(pos)
        self.prepareGeometryChange()

        if ev.isFinish():
            self.moving = False
            self.sigRegionChangeFinished.emit(self)
        else:
            self.sigRegionChanged.emit(self)

    def update_label_pos(self):
        """Update position of description-label from annotation-region."""
        rgn = self.getRegion()
        vb = self.mne.viewbox
        if vb:
            ymax = vb.viewRange()[1][1]
            self.label_item.setPos(sum(rgn) / 2, ymax - 0.3)

class ChannelAnnotRegion(LinearRegionItem):
    """Graphics-Object for marking Channels associated with Annotations"""

    #regionChangeFinished = Signal(object)
    gotSelected = Signal(object)
    removeRequested = Signal(object)

    def __init__(self, mne, annotation, ch_name, values):
        super().__init__(values=values, orientation='vertical',
                         movable=True, swapMode='sort',
                         bounds=(0, mne.xmax))
        # Set default z-value to 0 to be behind other items in scene
        self.setZValue(0)

        self.sigRegionChangeFinished.connect(self._region_changed)
        self.mne = mne
        self.annot_region = annotation
        self.annot_region.visibleChanged.connect(self.update_visible)
        self.ch_name = ch_name
        #self.trace = [tr for tr in self.mne.traces if tr.ch_name == ch_name][0]
        self.trace = None
        self.old_onset = values[0]
        self.selected = False
        self.is_visible = False

        self.update_color()

        #self.sigRegionChanged.connect(self.update_label_pos)

        self.mne.plt.addItem(self, ignoreBounds=True)
        #self.mne.plt.addItem(self.label_item, ignoreBounds=True)


    def _region_changed(self):
        self.regionChangeFinished.emit(self)
        self.old_onset = self.getRegion()[0]

    def update_color(self):
        color_string = self.mne.annotation_segment_colors[self.annot_region.description]
        color_string = "#ff0000"
        self.base_color = _get_color(color_string, self.mne.dark)
        self.hover_color = _get_color(color_string, self.mne.dark)
        #self.base_color.setAlpha(200)
        #self.hover_color.setAlpha(20)
        self.hover_color.setAlpha(200)

        self.line_pen = self.mne.mkPen(color=self.hover_color, width=2)
        self.setBrush(self.base_color)
        self.setHoverBrush(self.hover_color)
        # for line in self.lines:
        #     line.setPen(self.line_pen)
        #     line.setHoverPen(self.hover_pen)
        self.update()

    def update_visible(self):
        traces = [tr for tr in self.mne.traces if tr.ch_name == self.ch_name]
        if len(traces) == 0:
            self.trace = None
        else:
            self.trace = traces[0]
        if self.annot_region.is_visible and self.trace is not None:
            self.setVisible(True)
            self.is_visible = True
        else:
            self.setVisible(False)
            self.is_visible = False

class _AnnotEditDialog(_BaseDialog):
    def __init__(self, annot_dock):
        super().__init__(annot_dock.weakmain(), title='Edit Annotations')
        self.ad = annot_dock

        self.current_mode = None

        layout = QVBoxLayout()
        self.descr_label = QLabel()
        if self.mne.selected_region:
            self.mode_cmbx = QComboBox()
            self.mode_cmbx.addItems(['all', 'selected'])
            self.mode_cmbx.currentTextChanged.connect(self._mode_changed)
            layout.addWidget(QLabel('Edit Scope:'))
            layout.addWidget(self.mode_cmbx)
        # Set group as default
        self._mode_changed('all')

        layout.addWidget(self.descr_label)
        self.input_w = QLineEdit()
        layout.addWidget(self.input_w)
        bt_layout = QHBoxLayout()
        ok_bt = QPushButton('Ok')
        ok_bt.clicked.connect(self._edit)
        bt_layout.addWidget(ok_bt)
        cancel_bt = QPushButton('Cancel')
        cancel_bt.clicked.connect(self.close)
        bt_layout.addWidget(cancel_bt)
        layout.addLayout(bt_layout)
        self.setLayout(layout)
        self.show()

    def _mode_changed(self, mode):
        self.current_mode = mode
        if mode == 'all':
            curr_des = self.ad.description_cmbx.currentText()
        else:
            curr_des = self.mne.selected_region.description
        self.descr_label.setText(f'Change "{curr_des}" to:')

    def _edit(self):
        new_des = self.input_w.text()
        if new_des:
            if self.current_mode == 'all' or self.mne.selected_region is None:
                self.ad._edit_description_all(new_des)
            else:
                self.ad._edit_description_selected(new_des)
            self.close()


def _select_all(chkbxs):
    for chkbx in chkbxs:
        chkbx.setChecked(True)


def _clear_all(chkbxs):
    for chkbx in chkbxs:
        chkbx.setChecked(False)


class AnnotationDock(QDockWidget):
    """Dock-Window for Management of annotations."""

    def __init__(self, main):
        super().__init__('Annotations')
        self.weakmain = weakref.ref(main)
        self.mne = main.mne
        del main
        self._init_ui()

        self.setFeatures(QDockWidget.DockWidgetMovable |
                         QDockWidget.DockWidgetFloatable)

    def _init_ui(self):
        widget = QWidget()
        layout = QHBoxLayout()
        layout.setAlignment(Qt.AlignLeft)

        self.description_cmbx = QComboBox()
        self.description_cmbx.setSizeAdjustPolicy(QComboBox.AdjustToContents)
        self.description_cmbx.currentIndexChanged.connect(self._description_changed)
        self._update_description_cmbx()
        layout.addWidget(self.description_cmbx)

        add_bt = QPushButton('Add Description')
        add_bt.clicked.connect(self._add_description_dlg)
        layout.addWidget(add_bt)

        rm_bt = QPushButton('Remove Description')
        rm_bt.clicked.connect(self._remove_description_dlg)
        layout.addWidget(rm_bt)

        edit_bt = QPushButton('Edit Description')
        edit_bt.clicked.connect(self._edit_description_dlg)
        layout.addWidget(edit_bt)

        # Uncomment when custom colors for annotations are implemented in
        # MNE-Python.
        # color_bt = QPushButton('Edit Color')
        # color_bt.clicked.connect(self._set_color)
        # layout.addWidget(color_bt)

        select_bt = QPushButton('Select Visible')
        select_bt.clicked.connect(self._select_annotations)
        layout.addWidget(select_bt)

        # Determine reasonable time decimals from sampling frequency.
        time_decimals = int(np.ceil(np.log10(self.mne.info['sfreq'])))

        layout.addWidget(QLabel('Start:'))
        self.start_bx = QDoubleSpinBox()
        self.start_bx.setDecimals(time_decimals)
        self.start_bx.setMinimum(0)
        self.start_bx.setMaximum(self.mne.xmax - 1 / self.mne.info["sfreq"])
        self.start_bx.setSingleStep(0.05)
        self.start_bx.valueChanged.connect(self._start_changed)
        layout.addWidget(self.start_bx)

        layout.addWidget(QLabel('Stop:'))
        self.stop_bx = QDoubleSpinBox()
        self.stop_bx.setDecimals(time_decimals)
        self.stop_bx.setMinimum(1 / self.mne.info["sfreq"])
        self.stop_bx.setMaximum(self.mne.xmax)
        self.stop_bx.setSingleStep(0.05)
        self.stop_bx.valueChanged.connect(self._stop_changed)
        layout.addWidget(self.stop_bx)

        help_bt = QPushButton(QIcon.fromTheme("help"), 'Help')
        help_bt.clicked.connect(self._show_help)
        layout.addWidget(help_bt)

        widget.setLayout(layout)
        self.setWidget(widget)

    def _add_description_to_cmbx(self, description):
        color_pixmap = QPixmap(25, 25)
        color = _get_color(
            self.mne.annotation_segment_colors[description], self.mne.dark)
        color.setAlpha(75)
        color_pixmap.fill(color)
        color_icon = QIcon(color_pixmap)
        self.description_cmbx.addItem(color_icon, description)

    def _add_description(self, new_description):
        self.mne.new_annotation_labels.append(new_description)
        self.mne.visible_annotations[new_description] = True
        self.weakmain()._setup_annotation_colors()
        self._add_description_to_cmbx(new_description)
        self.mne.current_description = new_description
        self.description_cmbx.setCurrentText(new_description)

    def _add_description_dlg(self):
        new_description, ok = QInputDialog.getText(self,
                                                   'Set new description!',
                                                   'New description: ')
        if ok and new_description \
                and new_description not in self.mne.new_annotation_labels:
            self._add_description(new_description)

    def _edit_description_all(self, new_des):
        """Update descriptions of all annotations with the same description."""
        old_des = self.description_cmbx.currentText()
        edit_regions = [r for r in self.mne.regions
                        if r.description == old_des]
        # Update regions & annotations
        for ed_region in edit_regions:
            idx = self.weakmain()._get_onset_idx(ed_region.getRegion()[0])
            self.mne.inst.annotations.description[idx] = new_des
            ed_region.update_description(new_des)
        # Update containers with annotation-attributes
        self.mne.new_annotation_labels.remove(old_des)
        self.mne.new_annotation_labels = \
            self.weakmain()._get_annotation_labels()
        self.mne.visible_annotations[new_des] = \
            self.mne.visible_annotations.pop(old_des)
        self.mne.annotation_segment_colors[new_des] = \
            self.mne.annotation_segment_colors.pop(old_des)

        # Update related widgets
        self.weakmain()._setup_annotation_colors()
        self._update_regions_colors()
        self._update_description_cmbx()
        self.mne.current_description = new_des
        self.mne.overview_bar.update_annotations()

    def _edit_description_selected(self, new_des):
        """Update description only of selected region."""
        old_des = self.mne.selected_region.description
        idx = self.weakmain()._get_onset_idx(
            self.mne.selected_region.getRegion()[0])
        # Update regions & annotations
        self.mne.inst.annotations.description[idx] = new_des
        self.mne.selected_region.update_description(new_des)
        # Update containers with annotation-attributes
        if new_des not in self.mne.new_annotation_labels:
            self.mne.new_annotation_labels.append(new_des)
        self.mne.visible_annotations[new_des] = \
            copy(self.mne.visible_annotations[old_des])
        if old_des not in self.mne.inst.annotations.description:
            self.mne.new_annotation_labels.remove(old_des)
            self.mne.visible_annotations.pop(old_des)
            self.mne.annotation_segment_colors[new_des] = \
                self.mne.annotation_segment_colors.pop(old_des)

        # Update related widgets
        self.weakmain()._setup_annotation_colors()
        self._update_regions_colors()
        self._update_description_cmbx()
        self.mne.overview_bar.update_annotations()

    def _edit_description_dlg(self):
        if len(self.mne.inst.annotations.description) > 0:
            _AnnotEditDialog(self)
        else:
            self.weakmain().message_box(
                text='No Annotations!',
                info_text='There are no annotations yet to edit!',
                icon=QMessageBox.Information)

    def _remove_description(self, rm_description):
        if rm_description != "":
            # Remove regions
            for rm_region in [r for r in self.mne.regions
                              if r.description == rm_description]:
                rm_region.remove()

            # Remove from descriptions
            self.mne.new_annotation_labels.remove(rm_description)
            self._update_description_cmbx()

            # Remove from visible annotations
            self.mne.visible_annotations.pop(rm_description)

            # Remove from color-mapping
            if rm_description in self.mne.annotation_segment_colors:
                self.mne.annotation_segment_colors.pop(rm_description)

            # Set first description in Combo-Box to current description
            if self.description_cmbx.count() > 0:
                self.description_cmbx.setCurrentIndex(0)
                self.mne.current_description = \
                    self.description_cmbx.currentText()

    def _remove_description_dlg(self):
        rm_description = self.description_cmbx.currentText()
        existing_annot = list(self.mne.inst.annotations.description).count(
                rm_description)
        if existing_annot > 0:
            text = f'Remove annotations with {rm_description}?'
            info_text = f'There exist {existing_annot} annotations with ' \
                        f'"{rm_description}".\n' \
                        f'Do you really want to remove them?'
            buttons = QMessageBox.Yes | QMessageBox.No
            ans = self.weakmain().message_box(
                text=text, info_text=info_text, buttons=buttons,
                default_button=QMessageBox.Yes, icon=QMessageBox.Question)
        else:
            ans = QMessageBox.Yes

        if ans == QMessageBox.Yes:
            self._remove_description(rm_description)

    def _set_visible_region(self, state, *, description):
        self.mne.visible_annotations[description] = bool(state)

    def _select_annotations(self):
        select_dlg = QDialog(self)
        chkbxs = list()
        layout = QVBoxLayout()
        layout.addWidget(QLabel('Select visible labels:'))

        # Add descriptions to scroll-area to be scalable.
        scroll_area = QScrollArea()
        scroll_widget = QWidget()
        scroll_layout = QVBoxLayout()

        for des in self.mne.visible_annotations:
            chkbx = QCheckBox(des)
            chkbx.setChecked(self.mne.visible_annotations[des])
            chkbx.stateChanged.connect(
                _methpartial(self._set_visible_region, description=des))
            chkbxs.append(chkbx)
            scroll_layout.addWidget(chkbx)

        scroll_widget.setLayout(scroll_layout)
        scroll_area.setWidget(scroll_widget)
        layout.addWidget(scroll_area)

        bt_layout = QGridLayout()

        all_bt = QPushButton('All')
        all_bt.clicked.connect(partial(_select_all, chkbxs=chkbxs))
        bt_layout.addWidget(all_bt, 0, 0)

        clear_bt = QPushButton('Clear')
        clear_bt.clicked.connect(partial(_clear_all, chkbxs=chkbxs))
        bt_layout.addWidget(clear_bt, 0, 1)

        ok_bt = QPushButton('Ok')
        ok_bt.clicked.connect(select_dlg.close)
        bt_layout.addWidget(ok_bt, 1, 0, 1, 2)

        layout.addLayout(bt_layout)

        select_dlg.setLayout(layout)
        select_dlg.exec()
        all_bt.clicked.disconnect()
        clear_bt.clicked.disconnect()

        self.weakmain()._update_regions_visible()

    def _description_changed(self, descr_idx):
        new_descr = self.description_cmbx.itemText(descr_idx)
        self.mne.current_description = new_descr
        # increase zValue of currently selected annotation and decrease all the others
        for region in self.mne.regions:
            if region.description == self.mne.current_description:
                region.setZValue(2)
            else:
                region.setZValue(1)

    def _start_changed(self):
        start = self.start_bx.value()
        sel_region = self.mne.selected_region
        stop = sel_region.getRegion()[1]
        if start < stop:
            self.mne.selected_region.setRegion((start, stop))
        else:
            self.weakmain().message_box(
                text='Invalid value!',
                info_text='Start can\'t be bigger or equal to Stop!',
                icon=QMessageBox.Critical, modal=False)
            self.start_bx.setValue(sel_region.getRegion()[0])

    def _stop_changed(self):
        stop = self.stop_bx.value()
        sel_region = self.mne.selected_region
        start = sel_region.getRegion()[0]
        if start < stop:
            sel_region.setRegion((start, stop))
        else:
            self.weakmain().message_box(
                text='Invalid value!',
                info_text='Stop can\'t be smaller or equal to Start!',
                icon=QMessageBox.Critical)
            self.stop_bx.setValue(sel_region.getRegion()[1])

    def _set_color(self):
        curr_descr = self.description_cmbx.currentText()
        if curr_descr in self.mne.annotation_segment_colors:
            curr_col = self.mne.annotation_segment_colors[curr_descr]
        else:
            curr_col = None
        color = QColorDialog.getColor(
            _get_color(curr_col, self.mne.dark), self,
            f'Choose color for {curr_descr}!')
        if color.isValid():
            # Invert it (we only want to display inverted colors, all stored
            # colors should be for light mode)
            color = _get_color(color.getRgb(), self.mne.dark)
            self.mne.annotation_segment_colors[curr_descr] = color
            self._update_regions_colors()
            self._update_description_cmbx()
            self.mne.overview_bar.update_annotations()

    def update_values(self, region):
        """Update spinbox-values from region."""
        rgn = region.getRegion()
        self.start_bx.setEnabled(True)
        self.stop_bx.setEnabled(True)
        with SignalBlocker(self.start_bx):
            self.start_bx.setValue(rgn[0])
        with SignalBlocker(self.stop_bx):
            self.stop_bx.setValue(rgn[1])

    def _update_description_cmbx(self):
        self.description_cmbx.clear()
        descriptions = self.weakmain()._get_annotation_labels()
        for description in descriptions:
            self._add_description_to_cmbx(description)
        self.description_cmbx.setCurrentText(self.mne.current_description)

    def _update_regions_colors(self):
        for region in self.mne.regions:
            region.update_color()

    def reset(self):
        """Reset to default state."""
        if self.description_cmbx.count() > 0:
            self.description_cmbx.setCurrentIndex(0)
            self.mne.current_description = self.description_cmbx.currentText()
        with SignalBlocker(self.start_bx):
            self.start_bx.setValue(0)
        with SignalBlocker(self.stop_bx):
            self.stop_bx.setValue(1 / self.mne.info["sfreq"])

    def _show_help(self):
        info_text = '<h1>Help</h1>' \
                    '<h2>Annotations</h2>' \
                    '<h3>Add Annotations</h3>' \
                    'Drag inside the data-view to create annotations with '\
                    'the description currently selected (leftmost item of '\
                    'the toolbar).If there is no description yet, add one ' \
                    'with the button "Add description".' \
                    '<h3>Remove Annotations</h3>' \
                    'You can remove single annotations by right-clicking on '\
                    'them.' \
                    '<h3>Edit Annotations</h3>' \
                    'You can edit annotations by dragging them or their '\
                    'boundaries. Or you can use the dials in the toolbar to '\
                    'adjust the boundaries for the current selected '\
                    'annotation.' \
                    '<h2>Descriptions</h2>' \
                    '<h3>Add Description</h3>' \
                    'Add a new description with ' \
                    'the button "Add description".' \
                    '<h3>Edit Description</h3>' \
                    'You can edit the description of one single annotation '\
                    'or all annotations of the currently selected kind with '\
                    'the button "Edit description".' \
                    '<h3>Remove Description</h3>' \
                    'You can remove all annotations of the currently '\
                    'selected kind with the button "Remove description".'
        self.weakmain().message_box(
            text='Annotations-Help', info_text=info_text,
            icon=QMessageBox.Information)


class BrowserView(GraphicsView):
    """Customized View as part of GraphicsView-Framework."""

    def __init__(self, plot, **kwargs):
        super().__init__(**kwargs)
        self.setCentralItem(plot)
        self.viewport().setAttribute(Qt.WA_AcceptTouchEvents, True)

        self.viewport().grabGesture(Qt.PinchGesture)
        self.viewport().grabGesture(Qt.SwipeGesture)

    # def viewportEvent(self, event):
    #     """Customize viewportEvent for touch-gestures (WIP)."""
    #     if event.type() in [QEvent.TouchBegin, QEvent.TouchUpdate,
    #                         QEvent.TouchEnd]:
    #         if event.touchPoints() == 2:
    #             pass
    #     elif event.type() == QEvent.Gesture:
    #         print('Gesture')
    #     return super().viewportEvent(event)

    def mouseMoveEvent(self, ev):
        """Customize MouseMoveEvent."""
        # Don't set GraphicsView.mouseEnabled to True,
        # we only want part of the functionality pyqtgraph offers here.
        super().mouseMoveEvent(ev)
        self.sigSceneMouseMoved.emit(_mouse_event_position(ev))


def _mouse_event_position(ev):
    try:  # Qt6
        return ev.position()
    except AttributeError:
        return ev.pos()


class LoadThread(QThread):
    """A worker object for precomputing in a separate QThread."""

    loadProgress = Signal(int)
    processText = Signal(str)
    loadingFinished = Signal()

    def __init__(self, browser):
        super().__init__()
        self.weakbrowser = weakref.ref(browser)
        self.mne = browser.mne
        self.loadProgress.connect(self.mne.load_progressbar.setValue)
        self.processText.connect(
            _methpartial(browser._show_process))
        self.loadingFinished.connect(
            _methpartial(browser._precompute_finished))

    def run(self):
        """Load and process data in a separate QThread."""
        # Split data loading into 10 chunks to show user progress.
        # Testing showed that e.g. n_chunks=100 extends loading time
        # (at least for the sample dataset)
        # because of the frequent gui-update-calls.
        # Thus n_chunks = 10 should suffice.
        data = None
        if self.mne.is_epochs:
            times = np.arange(len(self.mne.inst) * len(self.mne.inst.times)) \
                    / self.mne.info['sfreq']
        else:
            times = None
        n_chunks = min(10, len(self.mne.inst))
        chunk_size = len(self.mne.inst) // n_chunks
        browser = self.weakbrowser()
        for n in range(n_chunks):
            start = n * chunk_size
            if n == n_chunks - 1:
                # Get last chunk which may be larger due to rounding above
                stop = None
            else:
                stop = start + chunk_size
            # Load epochs
            if self.mne.is_epochs:
                item = slice(start, stop)
                with self.mne.inst.info._unlock():
                    data_chunk = np.concatenate(
                            self.mne.inst.get_data(item=item), axis=-1)
            # Load raw
            else:
                data_chunk, times_chunk = browser._load_data(start, stop)
                if times is None:
                    times = times_chunk
                else:
                    times = np.concatenate((times, times_chunk), axis=0)

            if data is None:
                data = data_chunk
            else:
                data = np.concatenate((data, data_chunk), axis=1)

            self.loadProgress.emit(n + 1)

        picks = self.mne.ch_order
        # Deactive remove dc because it will be removed for visible range
        stashed_remove_dc = self.mne.remove_dc
        self.mne.remove_dc = False
        data = browser._process_data(data, 0, data.shape[-1], picks, self)
        self.mne.remove_dc = stashed_remove_dc

        self.mne.global_data = data
        self.mne.global_times = times

        # Calculate Z-Scores
        self.processText.emit('Calculating Z-Scores...')
        browser._get_zscore(data)
        del browser

        self.loadingFinished.emit()

    def clean(self):  # noqa: D102
        if self.isRunning():
            wait_time = 10  # max. waiting time in seconds
            logger.info('Waiting for Loading-Thread to finish... '
                        f'(max. {wait_time} sec)')
            self.wait(int(wait_time * 1e3))
        _disconnect(self.loadProgress)
        _disconnect(self.processText)
        _disconnect(self.loadingFinished)
        del self.mne
        del self.weakbrowser


class _PGMetaClass(type(QMainWindow), type(BrowserBase)):
    """Class is necessary to prevent a metaclass conflict.

    The conflict arises due to the different types of QMainWindow and
    BrowserBase.
    """

    pass


# Those are the settings which are stored on each device
# depending on its operating system with QSettings.

qsettings_params = {
    # Antialiasing (works with/without OpenGL, integer because QSettings
    # can't handle booleans)
    'antialiasing': False,
    # Steps per view (relative to time)
    'scroll_sensitivity': 100,
    # Downsampling-Factor (or 'auto', see SettingsDialog for details)
    'downsampling': 1,
    # Downsampling-Method (set SettingsDialog for details)
    'ds_method': 'peak'
}


def _screen_geometry(widget):
    try:
        # Qt 5.14+
        return widget.screen().geometry()
    except AttributeError:
        # Top center of the widget
        screen = QGuiApplication.screenAt(
            widget.mapToGlobal(QPoint(widget.width() // 2, 0)))
        if screen is None:
            screen = QGuiApplication.primaryScreen()
        geometry = screen.geometry()

        return geometry


def _methpartial(meth, **kwargs):
    """Use WeakMethod to create a partial method."""
    meth = weakref.WeakMethod(meth)

    def call(*args_, **kwargs_):
        meth_ = meth()
        if meth_ is not None:
            return meth_(*args_, **kwargs, **kwargs_)

    return call


def _disconnect(sig, *, allow_error=False):
    try:
        sig.disconnect()
    except (TypeError, RuntimeError):  # if there are no connections, ignore it
        if not allow_error:
            raise


class MNEQtBrowser(BrowserBase, QMainWindow, metaclass=_PGMetaClass):
    """A PyQtGraph-backend for 2D data browsing."""

    gotClosed = Signal()

    @_safe_splash
    def __init__(self, **kwargs):
        self.backend_name = 'pyqtgraph'
        self._closed = False

        BrowserBase.__init__(self, **kwargs)
        QMainWindow.__init__(self)

        # Add to list to keep a reference and avoid premature
        # garbage-collection.
        _browser_instances.append(self)

        # Set the browser style
        try:
            from mne.viz.backends._utils import _qt_get_stylesheet
        except Exception:
            stylesheet = None
        else:
            stylesheet = _qt_get_stylesheet(getattr(self.mne, 'theme', 'auto'))
        if stylesheet is not None:
            self.setStyleSheet(stylesheet)

        if self.mne.window_title is not None:
            self.setWindowTitle(self.mne.window_title)
        QApplication.processEvents()  # needs to happen for the theme to be set

        # HiDPI stuff
        self._pixel_ratio = self.devicePixelRatio()
        logger.debug(f'Desktop pixel ratio: {self._pixel_ratio:0.3f}')
        self.mne.mkPen = _methpartial(self._hidpi_mkPen)

        bgcolor = self.palette().color(self.backgroundRole()).getRgbF()[:3]
        self.mne.dark = cspace_convert(bgcolor, 'sRGB1', 'CIELab')[0] < 50

        # update icon theme
        _qt_init_icons()
        if self.mne.dark:
            QIcon.setThemeName('dark')
        else:
            QIcon.setThemeName('light')

        # control raising with _qt_raise_window
        self.setAttribute(Qt.WA_ShowWithoutActivating, True)

        # Initialize attributes which are only used by pyqtgraph, not by
        # matplotlib and add them to MNEBrowseParams.

        # Exactly one MessageBox for messages to facilitate testing/debugging
        self.msg_box = QMessageBox(self)
        # MessageBox modality needs to be adapted for tests
        # (otherwise test execution blocks)
        self.test_mode = False
        # A Settings-Dialog
        self.mne.fig_settings = None
        # Stores decimated data
        self.mne.decim_data = None
        # Stores ypos for selection-mode
        self.mne.selection_ypos_dict = dict()
        # Parameters for precomputing
        self.mne.enable_precompute = False
        self.mne.data_precomputed = False
        self._rerun_load_thread = False
        self.mne.zscore_rgba = None
        # Container for traces
        self.mne.traces = list()
        # Scale-Factor
        self.mne.scale_factor = 1
        # Stores channel-types for butterfly-mode
        self.mne.butterfly_type_order = [tp for tp in
                                         DATA_CH_TYPES_ORDER
                                         if tp in self.mne.ch_types]
        if self.mne.is_epochs:
            # Stores parameters for epochs
            self.mne.epoch_dur = np.diff(self.mne.boundary_times[:2])[0]
            epoch_idx = np.searchsorted(self.mne.midpoints,
                                        (self.mne.t_start,
                                         self.mne.t_start + self.mne.duration))
            self.mne.epoch_idx = np.arange(epoch_idx[0], epoch_idx[1])

        # Load from QSettings if available
        for qparam in qsettings_params:
            default = qsettings_params[qparam]
            qvalue = QSettings().value(qparam, defaultValue=default)
            # QSettings may alter types depending on OS
            if not isinstance(qvalue, type(default)):
                try:
                    qvalue = literal_eval(qvalue)
                except (SyntaxError, ValueError):
                    if qvalue in ['true', 'false']:
                        qvalue = bool(qvalue)
                    else:
                        qvalue = default
            setattr(self.mne, qparam, qvalue)

        # Initialize channel-colors for faster indexing later
        self.mne.ch_color_ref = dict()
        for idx, ch_name in enumerate(self.mne.ch_names):
            ch_type = self.mne.ch_types[idx]
            self.mne.ch_color_ref[ch_name] = self.mne.ch_color_dict[ch_type]

        # Initialize epoch colors for faster indexing later
        if self.mne.is_epochs:
            if self.mne.epoch_colors is None:
                self.mne.epoch_color_ref = \
                    np.repeat([to_rgba_array(c) for c
                               in self.mne.ch_color_ref.values()],
                              len(self.mne.inst), axis=1)
            else:
                self.mne.epoch_color_ref = np.empty((len(self.mne.ch_names),
                                                     len(self.mne.inst), 4))
                for epo_idx, epo in enumerate(self.mne.epoch_colors):
                    for ch_idx, color in enumerate(epo):
                        self.mne.epoch_color_ref[ch_idx, epo_idx] = \
                            to_rgba_array(color)

            # Mark bad epochs
            self.mne.epoch_color_ref[:, self.mne.bad_epochs] = \
                to_rgba_array(self.mne.epoch_color_bad)

            # Mark bad channels
            bad_idxs = np.isin(self.mne.ch_names, self.mne.info['bads'])
            self.mne.epoch_color_ref[bad_idxs, :] = \
                to_rgba_array(self.mne.ch_color_bad)

        # Add Load-Progressbar for loading in a thread
        self.mne.load_prog_label = QLabel('Loading...')
        self.statusBar().addWidget(self.mne.load_prog_label)
        self.mne.load_prog_label.hide()
        self.mne.load_progressbar = QProgressBar()
        # Set to n_chunks of LoadRunner
        self.mne.load_progressbar.setMaximum(10)
        self.statusBar().addWidget(self.mne.load_progressbar, stretch=1)
        self.mne.load_progressbar.hide()

        # A QThread for preloading
        self.load_thread = LoadThread(self)

        # Create centralWidget and layout
        widget = QWidget()
        layout = QGridLayout()

        # Initialize Axis-Items
        self.mne.time_axis = TimeAxis(self.mne)
        if self.mne.is_epochs:
            self.mne.time_axis.setLabel(text='Epoch Index', units=None)
        else:
            self.mne.time_axis.setLabel(text='Time', units='s')

        self.mne.channel_axis = ChannelAxis(self)
        self.mne.viewbox = RawViewBox(self)

        # Start precomputing if enabled
        self._init_precompute()

        # Parameters for overviewbar
        self.mne.overview_mode = getattr(self.mne, 'overview_mode', 'channels')
        overview_items = dict(
            empty='Empty',
            channels='Channels',
        )
        if self.mne.enable_precompute:
            overview_items['zscore'] = 'Z-Score'
        elif self.mne.overview_mode == 'zscore':
            warn('Cannot use z-score mode without precomputation, setting '
                 'overview_mode="channels"')
            self.mne.overview_mode = 'channels'
        _check_option(
            'overview_mode', self.mne.overview_mode,
            list(overview_items) + ['hidden'])
        hide_overview = False
        if self.mne.overview_mode == 'hidden':
            hide_overview = True
            self.mne.overview_mode = 'channels'

        # Initialize data (needed in DataTrace.update_data).
        self._update_data()

        # Initialize Trace-Plot
        self.mne.plt = PlotItem(viewBox=self.mne.viewbox,
                                axisItems={'bottom': self.mne.time_axis,
                                           'left': self.mne.channel_axis})
        # Hide AutoRange-Button
        self.mne.plt.hideButtons()
        # Configure XY-Range
        if self.mne.is_epochs:
            self.mne.xmax = len(self.mne.inst.times) * len(self.mne.inst) \
                            / self.mne.info['sfreq']
        else:
            self.mne.xmax = self.mne.inst.times[-1]
        # Add one empty line as padding at top (y=0).
        # Negative Y-Axis to display channels from top.
        self.mne.ymax = len(self.mne.ch_order) + 1
        self.mne.plt.setLimits(xMin=0, xMax=self.mne.xmax,
                               yMin=0, yMax=self.mne.ymax)
        # Connect Signals from PlotItem
        self.mne.plt.sigXRangeChanged.connect(self._xrange_changed)
        self.mne.plt.sigYRangeChanged.connect(self._yrange_changed)

        # Add traces
        for ch_idx in self.mne.picks:
            DataTrace(self, ch_idx)

        # Initialize Epochs Grid
        if self.mne.is_epochs:
            grid_pen = self.mne.mkPen(color='k', width=2, style=Qt.DashLine)
            for x_grid in self.mne.boundary_times[1:-1]:
                grid_line = InfiniteLine(pos=x_grid,
                                         pen=grid_pen,
                                         movable=False)
                self.mne.plt.addItem(grid_line)

        # Add events
        if getattr(self.mne, 'event_nums', None) is not None:
            self.mne.events_visible = True
            for ev_time, ev_id in zip(self.mne.event_times,
                                      self.mne.event_nums):
                color = self.mne.event_color_dict[ev_id]
                label = self.mne.event_id_rev.get(ev_id, ev_id)
                event_line = EventLine(self.mne, ev_time, label, color)
                self.mne.event_lines.append(event_line)
        else:
            self.mne.events_visible = False

        # Add Scale-Bars
        self._add_scalebars()

        # Check for OpenGL
        # If a user doesn't specify whether or not to use it:
        # 1. If on macOS, enable it by default to avoid segfault
        # 2. Otherwise, disable it (performance differences seem minimal, and
        #    PyOpenGL is an optional requirement)
        opengl_key = 'MNE_BROWSER_USE_OPENGL'
        if self.mne.use_opengl is None:  # default: opt-in
            # OpenGL needs to be enabled on macOS
            # (https://github.com/mne-tools/mne-qt-browser/issues/53)
            default = 'true' if platform.system() == 'Darwin' else ''
            config_val = get_config(opengl_key, default).lower()
            self.mne.use_opengl = (config_val == 'true')

        if self.mne.use_opengl:
            try:
                import OpenGL
            except (ModuleNotFoundError, ImportError) as exc:
                # On macOS, if use_opengl is True we raise an error because
                # it can lead to segfaults. If a user really knows what they
                # are doing, they can pass use_opengl=False (or set
                # MNE_BROWSER_USE_OPENGL=false)
                if platform.system() == 'Darwin':
                    raise RuntimeError(
                        'Plotting on macOS without OpenGL may be unstable! '
                        'We recommend installing PyOpenGL, but it could not '
                        f'be imported, got:\n{exc}\n\n'
                        'If you want to try plotting without OpenGL, '
                        'you can pass use_opengl=False (use at your own '
                        'risk!). If you know non-OpenGL plotting is stable '
                        'on your system, you can also set the config value '
                        f'{opengl_key}=false to permanently change '
                        'the default behavior on your system.') from None
                # otherwise, emit a warning
                warn('PyOpenGL was not found and OpenGL cannot be used. '
                     'Consider installing pyopengl with pip or conda or set '
                     '"use_opengl=False" to avoid this warning.')
                self.mne.use_opengl = False
            else:
                logger.info(
                    f'Using pyopengl with version {OpenGL.__version__}')
        # Initialize BrowserView (inherits QGraphicsView)
        self.mne.view = BrowserView(self.mne.plt,
                                    useOpenGL=self.mne.use_opengl,
                                    background='w')
        bgcolor = getattr(self.mne, 'bgcolor', 'w')
        self.mne.view.setBackground(_get_color(bgcolor, self.mne.dark))
        layout.addWidget(self.mne.view, 0, 0)

        # Initialize Scroll-Bars
        self.mne.ax_hscroll = TimeScrollBar(self.mne)
        layout.addWidget(self.mne.ax_hscroll, 1, 0, 1, 2)

        self.mne.ax_vscroll = ChannelScrollBar(self.mne)
        layout.addWidget(self.mne.ax_vscroll, 0, 1)

        # Initialize VLine
        self.mne.vline = None
        self.mne.vline_visible = False

        # Initialize crosshair (as in pyqtgraph example)
        self.mne.crosshair_enabled = False
        self.mne.crosshair_h = None
        self.mne.crosshair = None
        self.mne.view.sigSceneMouseMoved.connect(self._mouse_moved)

        # Initialize Annotation-Widgets
        self.mne.annotation_mode = False
        if not self.mne.is_epochs:
            self._init_annot_mode()

        # OverviewBar
        self.mne.overview_bar = OverviewBar(self)
        layout.addWidget(self.mne.overview_bar, 2, 0, 1, 2)

        widget.setLayout(layout)
        self.setCentralWidget(widget)

        # Initialize Selection-Dialog
        if getattr(self.mne, 'group_by', None) in ['position', 'selection']:
            self._create_selection_fig()

        # Initialize Projectors-Dialog if show_options=True
        if getattr(self.mne, 'show_options', False):
            self._toggle_proj_fig()

        # Initialize Toolbar
        self.mne.toolbar = self.addToolBar('Tools')
        # tool_button_style = Qt.ToolButtonTextBesideIcon
        tool_button_style = Qt.ToolButtonIconOnly
        self.mne.toolbar.setToolButtonStyle(tool_button_style)

        adecr_time = QAction(
            QIcon.fromTheme("less_time"), '- Time', parent=self)
        adecr_time.triggered.connect(
            _methpartial(self.change_duration, step=-0.2))
        self.mne.toolbar.addAction(adecr_time)
        aincr_time = QAction(
            QIcon.fromTheme("more_time"), '+ Time', parent=self)
        aincr_time.triggered.connect(
            _methpartial(self.change_duration, step=0.25))
        self.mne.toolbar.addAction(aincr_time)
        self.mne.toolbar.addSeparator()

        adecr_nchan = QAction(
            QIcon.fromTheme("less_channels"), '- Channels', parent=self)
        adecr_nchan.triggered.connect(
            _methpartial(self.change_nchan, step=-10))
        self.mne.toolbar.addAction(adecr_nchan)
        aincr_nchan = QAction(
            QIcon.fromTheme("more_channels"), '+ Channels', parent=self)
        aincr_nchan.triggered.connect(
            _methpartial(self.change_nchan, step=10))
        self.mne.toolbar.addAction(aincr_nchan)
        self.mne.toolbar.addSeparator()

        adecr_nchan = QAction(
            QIcon.fromTheme("zoom_out"), 'Zoom out', parent=self)
        adecr_nchan.triggered.connect(
            _methpartial(self.scale_all, step=4 / 5))
        self.mne.toolbar.addAction(adecr_nchan)
        aincr_nchan = QAction(
            QIcon.fromTheme("zoom_in"), 'Zoom in', parent=self)
        aincr_nchan.triggered.connect(
            _methpartial(self.scale_all, step=5 / 4))
        self.mne.toolbar.addAction(aincr_nchan)
        self.mne.toolbar.addSeparator()

        if not self.mne.is_epochs:
            atoggle_annot = QAction(
                QIcon.fromTheme("annotations"), 'Annotations', parent=self)
            atoggle_annot.triggered.connect(self._toggle_annotation_fig)
            self.mne.toolbar.addAction(atoggle_annot)

        atoggle_proj = QAction(
            QIcon.fromTheme("ssp"), 'SSP', parent=self)
        atoggle_proj.triggered.connect(self._toggle_proj_fig)
        self.mne.toolbar.addAction(atoggle_proj)

        button = QToolButton(self.mne.toolbar)
        button.setToolTip(
            '<h2>Overview-Modes</h2>'
            '<ul>'
            '<li>empty:<br>'
            'Display no background.</li>'
            '<li>channels:<br>'
            'Display each channel with its channel-type color.</li>'
            '<li>zscore:<br>'
            'Display the zscore for the data from each channel across time. '
            'Red indicates high zscores, blue indicates low zscores, '
            'and the boundaries of the color gradient are defined by the '
            'minimum/maximum zscore.'
            'This only works if precompute is set to "True", or if it is '
            'enabled with "auto" and enough free RAM is available.</li>'
            )
        button.setText('Overview Bar')
        button.setIcon(QIcon.fromTheme('overview_bar'))
        button.setToolButtonStyle(tool_button_style)
        menu = self.mne.overview_menu = QMenu(button)
        group = QActionGroup(menu)
        for key, text in overview_items.items():
            radio = QRadioButton(menu)
            radio.setText(text)
            if key == self.mne.overview_mode:
                radio.setChecked(True)
            action = QWidgetAction(menu)
            action.setDefaultWidget(radio)
            menu.addAction(action)
            group.addAction(action)
            radio.clicked.connect(
                _methpartial(
                    self._overview_radio_clicked, menu=menu, new_mode=key))
        menu.addSeparator()
        visible = QAction('Visible', parent=menu)
        menu.addAction(visible)
        visible.setCheckable(True)
        visible.setChecked(True)
        self.mne.overview_bar.setVisible(True)
        visible.triggered.connect(self._toggle_overview_bar)
        if hide_overview:
            # This doesn't work because it hasn't been shown yet:
            # self._toggle_overview_bar()
            visible.setChecked(False)
            self.mne.overview_bar.setVisible(False)
        button.setMenu(self.mne.overview_menu)
        button.setPopupMode(QToolButton.InstantPopup)
        self.mne.toolbar.addWidget(button)

        self.mne.toolbar.addSeparator()

        asettings = QAction(QIcon.fromTheme("settings"), 'Settings',
                            parent=self)
        asettings.triggered.connect(self._toggle_settings_fig)
        self.mne.toolbar.addAction(asettings)

        ahelp = QAction(QIcon.fromTheme("help"), 'Help', parent=self)
        ahelp.triggered.connect(self._toggle_help_fig)
        self.mne.toolbar.addAction(ahelp)

        # Set Start-Range (after all necessary elements are initialized)
        self.mne.plt.setXRange(self.mne.t_start,
                               self.mne.t_start + self.mne.duration,
                               padding=0)
        if self.mne.butterfly:
            self._set_butterfly(True)
        else:
            self.mne.plt.setYRange(0, self.mne.n_channels + 1, padding=0)

        # Set Size
        width = int(self.mne.figsize[0] * self.logicalDpiX())
        height = int(self.mne.figsize[1] * self.logicalDpiY())
        self.resize(width, height)

        # Initialize Keyboard-Shortcuts
        is_mac = platform.system() == 'Darwin'
        dur_keys = ('fn + ←', 'fn + →') if is_mac else ('Home', 'End')
        ch_keys = ('fn + ↑', 'fn + ↓') if is_mac else ('Page up', 'Page down')
        hscroll_type = '1 epoch' if self.mne.is_epochs else '¼ page'

        self.mne.keyboard_shortcuts = {
            'left': {
                'alias': '←',
                'qt_key': Qt.Key_Left,
                'modifier': [None, 'Shift'],
                'slot': [self.hscroll],
                'parameter': ['left', '-full'],
                'description': [f'Scroll left ({hscroll_type})',
                                'Scroll left (full page)']
            },
            'right': {
                'alias': '→',
                'qt_key': Qt.Key_Right,
                'modifier': [None, 'Shift'],
                'slot': [self.hscroll],
                'parameter': ['right', '+full'],
                'description': [f'Scroll right ({hscroll_type})',
                                'Scroll right (full page)']
            },
            'up': {
                'alias': '↑',
                'qt_key': Qt.Key_Up,
                'slot': [self.vscroll],
                'parameter': ['-full'],
                'description': ['Scroll up (full page)']
            },
            'down': {
                'alias': '↓',
                'qt_key': Qt.Key_Down,
                'slot': [self.vscroll],
                'parameter': ['+full'],
                'description': ['Scroll down (full page)']
            },
            'home': {
                'alias': dur_keys[0],
                'qt_key': Qt.Key_Home,
                'kw': 'step',
                'slot': [self.change_duration],
                'parameter': [-0.2],
                'description': [f'Decrease duration ({hscroll_type})']
            },
            'end': {
                'alias': dur_keys[1],
                'qt_key': Qt.Key_End,
                'kw': 'step',
                'slot': [self.change_duration],
                'parameter': [0.25],
                'description': [f'Increase duration ({hscroll_type})']
            },
            'pagedown': {
                'alias': ch_keys[0],
                'qt_key': Qt.Key_PageDown,
                'modifier': [None, 'Shift'],
                'kw': 'step',
                'slot': [self.change_nchan],
                'parameter': [-1, -10],
                'description': ['Decrease shown channels (1)',
                                'Decrease shown channels (10)']
            },
            'pageup': {
                'alias': ch_keys[1],
                'qt_key': Qt.Key_PageUp,
                'modifier': [None, 'Shift'],
                'kw': 'step',
                'slot': [self.change_nchan],
                'parameter': [1, 10],
                'description': ['Increase shown channels (1)',
                                'Increase shown channels (10)']
            },
            '-': {
                'qt_key': Qt.Key_Minus,
                'slot': [self.scale_all],
                'kw': 'step',
                'parameter': [4 / 5],
                'description': ['Decrease Scale']
            },
            '+': {
                'qt_key': Qt.Key_Plus,
                'slot': [self.scale_all],
                'kw': 'step',
                'parameter': [5 / 4],
                'description': ['Increase Scale']
            },
            '=': {
                'qt_key': Qt.Key_Equal,
                'slot': [self.scale_all],
                'kw': 'step',
                'parameter': [5 / 4],
                'description': ['Increase Scale']
            },
            'a': {
                'qt_key': Qt.Key_A,
                'slot': [self._toggle_annotation_fig,
                         self._toggle_annotations],
                'modifier': [None, 'Shift'],
                'description': ['Toggle Annotation-Tool',
                                'Toggle Annotations visible']
            },
            'b': {
                'qt_key': Qt.Key_B,
                'slot': [self._toggle_butterfly],
                'description': ['Toggle Butterfly']
            },
            'd': {
                'qt_key': Qt.Key_D,
                'slot': [self._toggle_dc],
                'description': ['Toggle DC-Correction']
            },
            'e': {
                'qt_key': Qt.Key_E,
                'slot': [self._toggle_events],
                'description': ['Toggle Events visible']
            },
            'h': {
                'qt_key': Qt.Key_H,
                'slot': [self._toggle_epoch_histogram],
                'description': ['Toggle Epoch-Histogram']
            },
            'j': {
                'qt_key': Qt.Key_J,
                'slot': [self._toggle_proj_fig,
                         self._toggle_all_projs],
                'modifier': [None, 'Shift'],
                'description': ['Toggle Projection Figure',
                                'Toggle all projections']
            },
            'l': {
                'qt_key': Qt.Key_L,
                'slot': [self._toggle_antialiasing],
                'description': ['Toggle Antialiasing']
            },
            'o': {
                'qt_key': Qt.Key_O,
                'slot': [self._toggle_overview_bar],
                'description': ['Toggle Overview-Bar']
            },
            't': {
                'qt_key': Qt.Key_T,
                'slot': [self._toggle_time_format],
                'description': ['Toggle Time-Format']
            },
            's': {
                'qt_key': Qt.Key_S,
                'slot': [self._toggle_scalebars],
                'description': ['Toggle Scalebars']
            },
            'w': {
                'qt_key': Qt.Key_W,
                'slot': [self._toggle_whitening],
                'description': ['Toggle Whitening']
            },
            'x': {
                'qt_key': Qt.Key_X,
                'slot': [self._toggle_crosshair],
                'description': ['Toggle Crosshair']
            },
            'z': {
                'qt_key': Qt.Key_Z,
                'slot': [self._toggle_zenmode],
                'description': ['Toggle Zen-Mode']
            },
            '?': {
                'qt_key': Qt.Key_Question,
                'slot': [self._toggle_help_fig],
                'description': ['Show Help']
            },
            'f11': {
                'qt_key': Qt.Key_F11,
                'slot': [self._toggle_fullscreen],
                'description': ['Toggle Full-Screen']
            },
            'escape': {
                'qt_key': Qt.Key_Escape,
                'slot': [self._check_close],
                'description': ['Close']
            },
            # Just for testing
            'enter': {
                'qt_key': Qt.Key_Enter
            },
            ' ': {
                'qt_key': Qt.Key_Space
            }
        }
        if self.mne.is_epochs:
            # Disable time format toggling
            del self.mne.keyboard_shortcuts['t']
        else:
            if self.mne.info["meas_date"] is None:
                del self.mne.keyboard_shortcuts["t"]
            # disable histogram of epoch PTP amplitude
            del self.mne.keyboard_shortcuts["h"]


    def _hidpi_mkPen(self, *args, **kwargs):
        kwargs['width'] = self._pixel_ratio * kwargs.get('width', 1.)
        return mkPen(*args, **kwargs)

    def _update_yaxis_labels(self):
        self.mne.channel_axis.repaint()

    def _add_scalebars(self):
        """Add scalebars for all channel-types.

        (scene handles showing them in when in view
        range)
        """
        self.mne.scalebars.clear()
        # To keep order (np.unique sorts)
        ordered_types = self.mne.ch_types[self.mne.ch_order]
        unique_type_idxs = np.unique(ordered_types,
                                     return_index=True)[1]
        ch_types_ordered = [ordered_types[idx] for idx
                            in sorted(unique_type_idxs)]
        for ch_type in [ct for ct in ch_types_ordered
                        if ct != 'stim' and
                        ct in self.mne.scalings and
                        ct in getattr(self.mne, 'units', {}) and
                        ct in getattr(self.mne, 'unit_scalings', {})]:
            scale_bar = ScaleBar(self.mne, ch_type)
            self.mne.scalebars[ch_type] = scale_bar
            self.mne.plt.addItem(scale_bar)

            scale_bar_text = ScaleBarText(self.mne, ch_type)
            self.mne.scalebar_texts[ch_type] = scale_bar_text
            self.mne.plt.addItem(scale_bar_text)

        self._set_scalebars_visible(self.mne.scalebars_visible)

    def _update_scalebar_x_positions(self):
        if self.mne.scalebars_visible:
            for scalebar in self.mne.scalebars.values():
                scalebar.update_x_position()

            for scalebar_text in self.mne.scalebar_texts.values():
                scalebar_text.update_x_position()

    def _update_scalebar_y_positions(self):
        if self.mne.scalebars_visible:
            for scalebar in self.mne.scalebars.values():
                scalebar.update_y_position()

            for scalebar_text in self.mne.scalebar_texts.values():
                scalebar_text.update_y_position()

    def _update_scalebar_values(self):
        for scalebar_text in self.mne.scalebar_texts.values():
            scalebar_text.update_value()

    def _set_scalebars_visible(self, visible):
        for scalebar in self.mne.scalebars.values():
            scalebar.setVisible(visible)

        for scalebar_text in self.mne.scalebar_texts.values():
            scalebar_text.setVisible(visible)

        self._update_scalebar_y_positions()

    def _toggle_scalebars(self):
        self.mne.scalebars_visible = not self.mne.scalebars_visible
        self._set_scalebars_visible(self.mne.scalebars_visible)

    def _overview_mode_changed(self, new_mode):
        self.mne.overview_mode = new_mode
        self.mne.overview_bar.set_background()
        if not self.mne.overview_bar.isVisible():
            self._toggle_overview_bar()

    def _overview_radio_clicked(self, checked, *, menu, new_mode):
        menu.close()
        self._overview_mode_changed(new_mode=new_mode)

    def scale_all(self, checked=False, *, step):
        """Scale all traces by multiplying with step."""
        self.mne.scale_factor *= step

        # Reapply clipping if necessary
        if self.mne.clipping is not None:
            self._update_data()

        # Scale Traces (by scaling the Item, not the data)
        for line in self.mne.traces:
            line.update_scale()

        # Update Scalebars
        self._update_scalebar_values()

    def hscroll(self, step):
        """Scroll horizontally by step."""
        if isinstance(step, str):
            if step in ('-full', '+full'):
                rel_step = self.mne.duration
                if step == '-full':
                    rel_step = rel_step * -1
            else:
                assert step in ('left', 'right')
                if self.mne.is_epochs:
                    rel_step = self.mne.duration / self.mne.n_epochs
                else:
                    rel_step = 0.25 * self.mne.duration
                if step == 'left':
                    rel_step = rel_step * -1
        else:
            if self.mne.is_epochs:
                rel_step = (
                    np.sign(step) * self.mne.duration / self.mne.n_epochs
                )
            else:
                rel_step = (
                    step * self.mne.duration / self.mne.scroll_sensitivity
                )
        del step

        # Get current range and add step to it
        xmin, xmax = [i + rel_step for i in self.mne.viewbox.viewRange()[0]]

        if xmin < 0:
            xmin = 0
            xmax = xmin + self.mne.duration
        elif xmax > self.mne.xmax:
            xmax = self.mne.xmax
            xmin = xmax - self.mne.duration

        self.mne.plt.setXRange(xmin, xmax, padding=0)

    def vscroll(self, step):
        """Scroll vertically by step."""
        if self.mne.fig_selection is not None:
            if step == '+full':
                step = 1
            elif step == '-full':
                step = -1
            else:
                step = int(step)
            self.mne.fig_selection._scroll_selection(step)
        elif self.mne.butterfly:
            return
        else:
            # Get current range and add step to it
            if step == '+full':
                step = self.mne.n_channels
            elif step == '-full':
                step = - self.mne.n_channels
            ymin, ymax = [i + step for i in self.mne.viewbox.viewRange()[1]]

            if ymin < 0:
                ymin = 0
                ymax = self.mne.n_channels + 1
            elif ymax > self.mne.ymax:
                ymax = self.mne.ymax
                ymin = ymax - self.mne.n_channels - 1

            self.mne.plt.setYRange(ymin, ymax, padding=0)

    def change_duration(self, checked=False, *, step):
        """Change duration by step."""
        xmin, xmax = self.mne.viewbox.viewRange()[0]

        if self.mne.is_epochs:
            # use the length of one epoch as duration change
            min_dur = len(self.mne.inst.times) / self.mne.info['sfreq']
            step_dir = (1 if step > 0 else -1)
            rel_step = min_dur * step_dir
            self.mne.n_epochs = np.clip(self.mne.n_epochs + step_dir,
                                        1, len(self.mne.inst))
        else:
            # never show fewer than 3 samples
            min_dur = 3 * np.diff(self.mne.inst.times[:2])[0]
            rel_step = self.mne.duration * step

        xmax += rel_step

        if xmax - xmin < min_dur:
            xmax = xmin + min_dur

        if xmax > self.mne.xmax:
            diff = xmax - self.mne.xmax
            xmax = self.mne.xmax
            xmin -= diff

        if xmin < 0:
            xmin = 0

        self.mne.ax_hscroll.update_duration()
        self.mne.plt.setXRange(xmin, xmax, padding=0)

    def change_nchan(self, checked=False, *, step):
        """Change number of channels by step."""
        if not self.mne.butterfly:
            if step == '+full':
                step = self.mne.n_channels
            elif step == '-full':
                step = - self.mne.n_channels
            ymin, ymax = self.mne.viewbox.viewRange()[1]
            ymax += step
            if ymax > self.mne.ymax:
                ymax = self.mne.ymax
                ymin -= step

            if ymin < 0:
                ymin = 0

            if ymax - ymin <= 2:
                ymax = ymin + 2

            self.mne.ax_vscroll.update_nchan()
            self.mne.plt.setYRange(ymin, ymax, padding=0)

    def _remove_vline(self):
        if self.mne.vline is not None:
            if self.mne.is_epochs:
                for vline in self.mne.vline:
                    self.mne.plt.removeItem(vline)
            else:
                self.mne.plt.removeItem(self.mne.vline)

        self.mne.vline = None
        self.mne.vline_visible = False
        self.mne.overview_bar.update_vline()

    def _get_vline_times(self, t):
        rel_time = t % self.mne.epoch_dur
        abs_time = self.mne.times[0]
        ts = np.arange(
                self.mne.n_epochs) * self.mne.epoch_dur + abs_time + rel_time

        return ts

    def _vline_slot(self, orig_vline):
        if self.mne.is_epochs:
            ts = self._get_vline_times(orig_vline.value())
            for vl, xt in zip(self.mne.vline, ts):
                if vl != orig_vline:
                    vl.setPos(xt)
        self.mne.overview_bar.update_vline()

    def _add_vline(self, t):
        if self.mne.is_epochs:
            ts = self._get_vline_times(t)

            # Add vline if None
            if self.mne.vline is None:
                self.mne.vline = list()
                for xt in ts:
                    epo_idx = np.clip(
                            np.searchsorted(self.mne.boundary_times, xt) - 1,
                            0, len(self.mne.inst))
                    bmin, bmax = self.mne.boundary_times[epo_idx:epo_idx + 2]
                    # Avoid off-by-one-error at bmax for VlineLabel
                    bmax -= 1 / self.mne.info['sfreq']
                    vl = VLine(self.mne, xt, bounds=(bmin, bmax))
                    # Should only be emitted when dragged
                    vl.sigPositionChangeFinished.connect(self._vline_slot)
                    self.mne.vline.append(vl)
                    self.mne.plt.addItem(vl)
            else:
                for vl, xt in zip(self.mne.vline, ts):
                    vl.setPos(xt)
        else:
            if self.mne.vline is None:
                self.mne.vline = VLine(self.mne, t, bounds=(0, self.mne.xmax))
                self.mne.vline.sigPositionChangeFinished.connect(
                        self._vline_slot)
                self.mne.plt.addItem(self.mne.vline)
            else:
                self.mne.vline.setPos(t)

        self.mne.vline_visible = True
        self.mne.overview_bar.update_vline()

    def _mouse_moved(self, pos):
        """Show Crosshair if enabled at mouse move."""
        if self.mne.crosshair_enabled:
            if self.mne.plt.sceneBoundingRect().contains(pos):
                mousePoint = self.mne.viewbox.mapSceneToView(pos)
                x, y = mousePoint.x(), mousePoint.y()
                if (0 <= x <= self.mne.xmax and
                        0 <= y <= self.mne.ymax):
                    if not self.mne.crosshair:
                        self.mne.crosshair = Crosshair(self.mne)
                        self.mne.plt.addItem(self.mne.crosshair,
                                             ignoreBounds=True)

                    # Get ypos from trace
                    trace = [tr for tr in self.mne.traces if
                             tr.ypos - 0.5 < y < tr.ypos + 0.5]
                    if len(trace) == 1:
                        trace = trace[0]
                        idx = np.searchsorted(self.mne.times, x)
                        if self.mne.data_precomputed:
                            data = self.mne.data[trace.order_idx]
                        else:
                            data = self.mne.data[trace.range_idx]
                        yvalue = data[idx]
                        yshown = yvalue + trace.ypos
                        self.mne.crosshair.set_data(x, yshown)

                        # relative x for epochs
                        if self.mne.is_epochs:
                            rel_idx = idx % len(self.mne.inst.times)
                            x = self.mne.inst.times[rel_idx]

                        # negative because plot is inverted for Y
                        scaler = -1 if self.mne.butterfly else -2
                        inv_norm = (scaler *
                                    self.mne.scalings[trace.ch_type] *
                                    self.mne.unit_scalings[trace.ch_type] /
                                    self.mne.scale_factor)
                        label = f'{_simplify_float(yvalue * inv_norm)} ' \
                                f'{self.mne.units[trace.ch_type]}'
                        self.statusBar().showMessage(f'x={x:.3f} s, '
                                                     f'y={label}')

    def _toggle_crosshair(self):
        self.mne.crosshair_enabled = not self.mne.crosshair_enabled
        if self.mne.crosshair:
            self.mne.plt.removeItem(self.mne.crosshair)
            self.mne.crosshair = None

    def _xrange_changed(self, _, xrange):
        # Update data
        if self.mne.is_epochs:
            if self.mne.vline is not None:
                rel_vl_t = self.mne.vline[0].value() \
                           - self.mne.boundary_times[self.mne.epoch_idx][0]

            # Depends on only allowing xrange showing full epochs
            boundary_idxs = np.searchsorted(self.mne.midpoints, xrange)
            self.mne.epoch_idx = np.arange(*boundary_idxs)

            # Update colors
            for trace in self.mne.traces:
                trace.update_color()

            # Update vlines
            if self.mne.vline is not None:
                for bmin, bmax, vl in zip(self.mne.boundary_times[
                                              self.mne.epoch_idx],
                                          self.mne.boundary_times[
                                              self.mne.epoch_idx + 1],
                                          self.mne.vline):
                    # Avoid off-by-one-error at bmax for VlineLabel
                    bmax -= 1 / self.mne.info['sfreq']
                    vl.setBounds((bmin, bmax))
                    vl.setValue(bmin + rel_vl_t)

        self.mne.t_start = xrange[0]
        self.mne.duration = xrange[1] - xrange[0]

        self._redraw(update_data=True)

        # Update Time-Bar
        self.mne.ax_hscroll.update_value(xrange[0])

        # Update Overview-Bar
        self.mne.overview_bar.update_viewrange()

        # Update Scalebars
        self._update_scalebar_x_positions()

        # Update annotations
        self._update_regions_visible()

    def _yrange_changed(self, _, yrange):
        if not self.mne.butterfly:
            if not self.mne.fig_selection:
                # Update picks and data
                self.mne.ch_start = np.clip(round(yrange[0]), 0,
                                            len(self.mne.ch_order)
                                            - self.mne.n_channels)
                self.mne.n_channels = round(yrange[1] - yrange[0] - 1)
                self._update_picks()
                # Update Channel-Bar
                self.mne.ax_vscroll.update_value(self.mne.ch_start)
            self._update_data()

        # Update Overview-Bar
        self.mne.overview_bar.update_viewrange()

        # Update Scalebars
        self._update_scalebar_y_positions()

        off_traces = [tr for tr in self.mne.traces
                      if tr.ch_idx not in self.mne.picks]
        add_idxs = [p for p in self.mne.picks
                    if p not in [tr.ch_idx for tr in self.mne.traces]]

        # Update range_idx for traces which just shifted in y-position
        for trace in [tr for tr in self.mne.traces if tr not in off_traces]:
            trace.update_range_idx()

        # Update number of traces.
        trace_diff = len(self.mne.picks) - len(self.mne.traces)

        # Remove unnecessary traces.
        if trace_diff < 0:
            # Only remove from traces not in picks.
            remove_traces = off_traces[:abs(trace_diff)]
            for trace in remove_traces:
                trace.remove()
                off_traces.remove(trace)

        # Add new traces if necessary.
        if trace_diff > 0:
            # Make copy to avoid skipping iteration.
            idxs_copy = add_idxs.copy()
            for aidx in idxs_copy[:trace_diff]:
                DataTrace(self, aidx)
                add_idxs.remove(aidx)

        # Update data of traces outside of yrange (reuse remaining trace-items)
        for trace, ch_idx in zip(off_traces, add_idxs):
            trace.set_ch_idx(ch_idx)
            trace.update_color()
            trace.update_data()

    # # # # # # # # # # # # # # # # # # # # # # # # # # # # # # # # # # # # # #
    # DATA HANDLING
    # # # # # # # # # # # # # # # # # # # # # # # # # # # # # # # # # # # # # #
    def _apply_downsampling(self):
        """
        Get ds-factor and apply ds with one of multiple methods.

        The methods are taken from PlotDataItem in pyqtgraph
        and adjusted to multi-channel data.
        """
        # Get Downsampling-Factor
        # Auto-Downsampling from pyqtgraph
        if self.mne.downsampling == 'auto':
            ds = 1
            if all([hasattr(self.mne, a) for a in ['viewbox', 'times']]):
                vb = self.mne.viewbox
                if vb is not None:
                    view_range = vb.viewRect()
                else:
                    view_range = None
                if view_range is not None and len(self.mne.times) > 1:
                    dx = float(self.mne.times[-1] - self.mne.times[0]) / (
                            len(self.mne.times) - 1)
                    if dx != 0.0:
                        x0 = view_range.left() / dx
                        x1 = view_range.right() / dx
                        width = vb.width()
                        if width != 0.0:
                            # Auto-Downsampling with 5 samples per pixel
                            ds = int(max(1, (x1 - x0) / (width * 5)))
        else:
            ds = self.mne.downsampling

        # Apply Downsampling
        if ds not in [None, 1]:
            times = self.mne.times
            data = self.mne.data
            n_ch = data.shape[0]

            if self.mne.ds_method == 'subsample':
                times = times[::ds]
                data = data[:, ::ds]

            elif self.mne.ds_method == 'mean':
                n = len(times) // ds
                # start of x-values
                # try to select a somewhat centered point
                stx = ds // 2
                times = times[stx:stx + n * ds:ds]
                rs_data = data[:, :n * ds].reshape(n_ch, n, ds)
                data = rs_data.mean(axis=2)

            elif self.mne.ds_method == 'peak':
                n = len(times) // ds
                # start of x-values
                # try to select a somewhat centered point
                stx = ds // 2

                x1 = np.empty((n, 2))
                x1[:] = times[stx:stx + n * ds:ds, np.newaxis]
                times = x1.reshape(n * 2)

                y1 = np.empty((n_ch, n, 2))
                y2 = data[:, :n * ds].reshape((n_ch, n, ds))
                y1[:, :, 0] = y2.max(axis=2)
                y1[:, :, 1] = y2.min(axis=2)
                data = y1.reshape((n_ch, n * 2))

            self.mne.times, self.mne.data = times, data

    def _show_process(self, message):
        if self.mne.load_progressbar.isVisible():
            self.mne.load_progressbar.hide()
            self.mne.load_prog_label.hide()
        self.statusBar().showMessage(message)

    def _precompute_finished(self):
        self.statusBar().showMessage('Loading Finished', 5)
        self.mne.data_precomputed = True

        if self.mne.overview_mode == 'zscore':
            # Show loaded overview image
            self.mne.overview_bar.set_background()

        if self._rerun_load_thread:
            self._rerun_load_thread = False
            self._init_precompute()

    def _init_precompute(self):
        # Remove previously loaded data
        self.mne.data_precomputed = False
        if all([hasattr(self.mne, st)
                for st in ['global_data', 'global_times']]):
            del self.mne.global_data, self.mne.global_times
        gc.collect()

        if self.mne.precompute == 'auto':
            self.mne.enable_precompute = self._check_space_for_precompute()
        elif isinstance(self.mne.precompute, bool):
            self.mne.enable_precompute = self.mne.precompute

        if self.mne.enable_precompute:
            # Start precompute thread
            self.mne.load_progressbar.show()
            self.mne.load_prog_label.show()
            self.load_thread.start()

    def _rerun_precompute(self):
        if self.load_thread.isRunning():
            self._rerun_load_thread = True
        else:
            self._init_precompute()

    def _check_space_for_precompute(self):
        try:
            import psutil
        except ImportError:
            logger.info('Free RAM space could not be determined because'
                        '"psutil" is not installed. '
                        'Setting precompute to False.')
            return False
        else:
            if self.mne.is_epochs:
                files = [self.mne.inst.filename]
            else:
                files = self.mne.inst.filenames
            if files[0] is not None:
                # Get disk-space of raw-file(s)
                disk_space = 0
                for fn in files:
                    disk_space += getsize(fn)

                # Determine expected RAM space based on orig_format
                fmt_multipliers = {'double': 1,
                                   'single': 2,
                                   'int': 2,
                                   'short': 4}

                # Epochs and ICA don't have this attribute, assume single
                # on disk
                fmt = getattr(self.mne.inst, 'orig_format', 'single')
                # Apply size change to 64-bit float in memory
                # (* 2 because when loading data will be loaded into a copy
                # of self.mne.inst._data to apply processing.
                expected_ram = disk_space * fmt_multipliers[fmt] * 2
            else:
                expected_ram = sys.getsizeof(self.mne.inst._data)

            # Get available RAM
            free_ram = psutil.virtual_memory().free

            expected_ram_str = sizeof_fmt(expected_ram)
            free_ram_str = sizeof_fmt(free_ram)
            left_ram_str = sizeof_fmt(free_ram - expected_ram)

            if expected_ram < free_ram:
                logger.debug('The data precomputed for visualization takes '
                             f'{expected_ram_str} with {left_ram_str} of '
                             f'RAM left.')
                return True
            else:
                logger.debug(f'The precomputed data with {expected_ram_str} '
                             f'will surpass your current {free_ram_str} '
                             f'of free RAM.\n'
                             'Thus precompute will be set to False.\n'
                             '(If you want to precompute nevertheless, '
                             'then set precompute to True instead of "auto")')
                return False

    def _process_data(self, data, start, stop, picks,
                      signals=None):
        data = super()._process_data(data, start, stop, picks, signals)

        # Invert Data to be displayed from top on inverted Y-Axis
        data *= -1

        return data

    def _update_data(self):
        if self.mne.data_precomputed:
            # get start/stop-samples
            start, stop = self._get_start_stop()
            self.mne.times = self.mne.global_times[start:stop]
            self.mne.data = self.mne.global_data[:, start:stop]

            # remove DC locally
            if self.mne.remove_dc:
                self.mne.data = (
                    self.mne.data - np.nanmean(self.mne.data, axis=1, keepdims=True)
                )
        else:
            # While data is not precomputed get data only from shown range and
            # process only those.
            super()._update_data()

        # Initialize decim
        self.mne.decim_data = np.ones_like(self.mne.picks)
        data_picks_mask = np.isin(self.mne.picks, self.mne.picks_data)
        self.mne.decim_data[data_picks_mask] = self.mne.decim

        # Apply clipping
        if self.mne.clipping == 'clamp':
            self.mne.data = np.clip(self.mne.data, -0.5, 0.5)
        elif self.mne.clipping is not None:
            self.mne.data = self.mne.data.copy()
            self.mne.data[abs(self.mne.data * self.mne.scale_factor)
                          > self.mne.clipping] = np.nan

        # Apply Downsampling (if enabled)
        self._apply_downsampling()

    def _get_zscore(self, data):
        # Reshape data to reasonable size for display
        screen_geometry = _screen_geometry(self)
        if screen_geometry is None:
            max_pixel_width = 3840  # default=UHD
        else:
            max_pixel_width = screen_geometry.width()
        collapse_by = data.shape[1] // max_pixel_width
        data = data[:, :max_pixel_width * collapse_by]
        if collapse_by > 0:
            data = data.reshape(data.shape[0], max_pixel_width, collapse_by)
            data = data.mean(axis=2)
        z = zscore(data, axis=1)
        if z.size > 0:
            zmin = np.min(z, axis=1)
            zmax = np.max(z, axis=1)

            # Convert into RGBA
            zrgba = np.empty((*z.shape, 4))
            for row_idx, row in enumerate(z):
                for col_idx, value in enumerate(row):
                    if math.isnan(value):
                        value = 0
                    if value == 0:
                        rgba = [0, 0, 0, 0]
                    elif value < 0:
                        alpha = int(255 * value / abs(zmin[row_idx]))
                        rgba = [0, 0, 255, alpha]
                    else:
                        alpha = int(255 * value / zmax[row_idx])
                        rgba = [255, 0, 0, alpha]

                    zrgba[row_idx, col_idx] = rgba

            zrgba = np.require(zrgba, np.uint8, 'C')

            self.mne.zscore_rgba = zrgba

    # # # # # # # # # # # # # # # # # # # # # # # # # # # # # # # # # # # # # #
    # ANNOTATIONS
    # # # # # # # # # # # # # # # # # # # # # # # # # # # # # # # # # # # # # #
    def _add_region(self, plot_onset, duration, description, ch_names, *, region=None):
        if not region:
<<<<<<< HEAD
            region = AnnotRegion(self.mne, description=description,
                                 values=(plot_onset, plot_onset + duration),
                                 ch_names=ch_names)
=======
            region = AnnotRegion(
                self.mne,
                description=description,
                values=(plot_onset, plot_onset + duration),
                weakmain=weakref.ref(self),
            )
>>>>>>> 481264d7
        # Add region to list and plot
        self.mne.regions.append(region)

        # Connect signals of region
        region.regionChangeFinished.connect(self._region_changed)
        region.gotSelected.connect(self._region_selected)
        region.removeRequested.connect(self._remove_region)
        self.mne.viewbox.sigYRangeChanged.connect(region.update_label_pos)
        region.update_label_pos()
        return region

    def _remove_region(self, region, from_annot=True):
        # Remove from shown regions
        if region.label_item in self.mne.plt.items:
            self.mne.plt.removeItem(region.label_item)
        if region in self.mne.plt.items:
            self.mne.plt.removeItem(region)

        # Remove from all regions
        if region in self.mne.regions:
            self.mne.regions.remove(region)

        # Reset selected region
        if region == self.mne.selected_region:
            self.mne.selected_region = None
            # disable, reset start/stop doubleSpinBox until another region is selected
            self.mne.fig_annotation.start_bx.setEnabled(False)
            self.mne.fig_annotation.stop_bx.setEnabled(False)
            with SignalBlocker(self.mne.fig_annotation.start_bx):
                self.mne.fig_annotation.start_bx.setValue(0)
            with SignalBlocker(self.mne.fig_annotation.stop_bx):
                self.mne.fig_annotation.stop_bx.setValue(1 / self.mne.info["sfreq"])

        # Remove from annotations
        if from_annot:
            idx = self._get_onset_idx(region.getRegion()[0])
            self.mne.inst.annotations.delete(idx)

        # Update Overview-Bar
        self.mne.overview_bar.update_annotations()

    def _region_selected(self, region):
        old_region = self.mne.selected_region
        # Remove selected-status from old region
        if old_region and old_region != region:
            old_region.select(False)
        self.mne.selected_region = region
        self.mne.fig_annotation.update_values(region)

    def _get_onset_idx(self, plot_onset):
        onset = _sync_onset(self.mne.inst, plot_onset, inverse=True)
        idx = np.where(self.mne.inst.annotations.onset == onset)[0][0]
        return idx

    def _region_changed(self, region):
        rgn = region.getRegion()
        region.select(True)
        idx = self._get_onset_idx(region.old_onset)
        # update Spinboxes of Annot-Dock
        self.mne.fig_annotation.update_values(region)
        # edit inst.annotations
        onset = _sync_onset(self.mne.inst, rgn[0], inverse=True)
        self.mne.inst.annotations.onset[idx] = onset
        self.mne.inst.annotations.duration[idx] = rgn[1] - rgn[0]
        _merge_annotations(
            onset,
            onset + rgn[1] - rgn[0],
            region.description,
            self.mne.inst.annotations,
        )
        # update overview-bar
        self.mne.overview_bar.update_annotations()

    def _draw_annotations(self):
        # All regions are constantly added to the Scene and handled by Qt
        # which is faster than handling adding/removing in Python.
        pass

    def _init_annot_mode(self):
        self.mne.annotations_visible = True
        self.mne.new_annotation_labels = self._get_annotation_labels()
        if len(self.mne.new_annotation_labels) > 0:
            self.mne.current_description = self.mne.new_annotation_labels[0]
        else:
            self.mne.current_description = None
        self._setup_annotation_colors()
        self.mne.regions = list()
        self.mne.selected_region = None

        # Initialize Annotation-Dock
        existing_dock = getattr(self.mne, 'fig_annotation', None)
        if existing_dock is None:
            self.mne.fig_annotation = AnnotationDock(self)
            self.addDockWidget(Qt.TopDockWidgetArea, self.mne.fig_annotation)
            self.mne.fig_annotation.setVisible(False)
            self.mne.fig_annotation.start_bx.setEnabled(False)
            self.mne.fig_annotation.stop_bx.setEnabled(False)

        # Add annotations as regions
        for annot in self.mne.inst.annotations:
            plot_onset = _sync_onset(self.mne.inst, annot['onset'])
            duration = annot['duration']
            description = annot['description']
            ch_names = annot['ch_names']
            region = self._add_region(plot_onset, duration, description, ch_names)
            region.update_visible(False)

        # Initialize showing annotation widgets
        self._change_annot_mode()

    def _change_annot_mode(self):
        if not self.mne.annotation_mode:
            # Reset Widgets in Annotation-Figure
            self.mne.fig_annotation.reset()

        # Show Annotation-Dock if activated.
        self.mne.fig_annotation.setVisible(self.mne.annotation_mode)

        # Make Regions movable if activated and move into foreground
        for region in self.mne.regions:
            region.setMovable(self.mne.annotation_mode)
            if self.mne.annotation_mode:
                region.setZValue(
                    2 if region.description == self.mne.current_description else 1
                )
            else:
                region.setZValue(0)

        # Add/Remove selection-rectangle.
        if self.mne.selected_region:
            self.mne.selected_region.select(self.mne.annotation_mode)

    def _toggle_annotation_fig(self):
        if not self.mne.is_epochs:
            self.mne.annotation_mode = not self.mne.annotation_mode
            self._change_annot_mode()

    def _update_regions_visible(self):
        if self.mne.is_epochs:
            return
        start = self.mne.t_start
        stop = start + self.mne.duration
        for region in self.mne.regions:
            if self.mne.visible_annotations[region.description]:
                rgn = region.getRegion()
                # Avoid NumPy bool here
                visible = bool(rgn[0] <= stop and rgn[1] >= start)
            else:
                visible = False
            region.update_visible(visible)
        self.mne.overview_bar.update_annotations()

    def _set_annotations_visible(self, visible):
        for descr in self.mne.visible_annotations:
            self.mne.visible_annotations[descr] = visible
        self._update_regions_visible()

    def _toggle_annotations(self):
        self.mne.annotations_visible = not self.mne.annotations_visible
        self._set_annotations_visible(self.mne.annotations_visible)

    def _apply_update_projectors(self, toggle_all=False):
        if toggle_all:
            on = self.mne.projs_on
            applied = self.mne.projs_active
            value = False if all(on) else True
            new_state = np.full_like(on, value)
            # Always activate applied projections
            new_state[applied] = True
            self.mne.projs_on = new_state
        self._update_projector()
        # If data was precomputed it needs to be precomputed again.
        self._rerun_precompute()
        self._redraw()

    def _toggle_proj_fig(self):
        if self.mne.fig_proj is None:
            ProjDialog(self, name='fig_proj')
        else:
            self.mne.fig_proj.close()
            self.mne.fig_proj = None

    def _toggle_all_projs(self):
        if self.mne.fig_proj is None:
            self._apply_update_projectors(toggle_all=True)
        else:
            self.mne.fig_proj.toggle_all()

    def _toggle_whitening(self):
        if self.mne.noise_cov is not None:
            super()._toggle_whitening()
            # If data was precomputed it needs to be precomputed again.
            self._rerun_precompute()
            self._redraw()

    def _toggle_settings_fig(self):
        if self.mne.fig_settings is None:
            SettingsDialog(self, name='fig_settings')
        else:
            self.mne.fig_settings.close()
            self.mne.fig_settings = None

    def _toggle_help_fig(self):
        if self.mne.fig_help is None:
            HelpDialog(self, name='fig_help')
        else:
            self.mne.fig_help.close()
            self.mne.fig_help = None

    def _set_butterfly(self, butterfly):
        self.mne.butterfly = butterfly
        self._update_picks()
        self._update_data()

        if butterfly and self.mne.fig_selection is not None:
            self.mne.selection_ypos_dict.clear()
            selections_dict = self._make_butterfly_selections_dict()
            for idx, picks in enumerate(selections_dict.values()):
                for pick in picks:
                    self.mne.selection_ypos_dict[pick] = idx + 1
            ymax = len(selections_dict) + 1
            self.mne.ymax = ymax
            self.mne.plt.setLimits(yMax=ymax)
            self.mne.plt.setYRange(0, ymax, padding=0)
        elif butterfly:
            ymax = len(self.mne.butterfly_type_order) + 1
            self.mne.ymax = ymax
            self.mne.plt.setLimits(yMax=ymax)
            self.mne.plt.setYRange(0, ymax, padding=0)
        else:
            self.mne.ymax = len(self.mne.ch_order) + 1
            self.mne.plt.setLimits(yMax=self.mne.ymax)
            self.mne.plt.setYRange(self.mne.ch_start,
                                   self.mne.ch_start + self.mne.n_channels + 1,
                                   padding=0)

        if self.mne.fig_selection is not None:
            # Update Selection-Dialog
            self.mne.fig_selection._style_butterfly()

        # Set vertical scrollbar visible
        self.mne.ax_vscroll.setVisible(not butterfly or
                                       self.mne.fig_selection is not None)

        # update overview-bar
        self.mne.overview_bar.update_viewrange()

        # update ypos and color for butterfly-mode
        for trace in self.mne.traces:
            trace.update_color()
            trace.update_ypos()

        self._draw_traces()

    def _toggle_butterfly(self):
        if self.mne.instance_type != 'ica':
            self._set_butterfly(not self.mne.butterfly)

    def _toggle_dc(self):
        self.mne.remove_dc = not self.mne.remove_dc
        self._redraw()

    def _set_events_visible(self, visible):
        for event_line in self.mne.event_lines:
            event_line.setVisible(visible)

        self.mne.overview_bar.update_events()

    def _toggle_events(self):
        if self.mne.event_nums is not None:
            self.mne.events_visible = not self.mne.events_visible
            self._set_events_visible(self.mne.events_visible)

    def _toggle_time_format(self):
        if self.mne.info["meas_date"] is not None:
            if self.mne.time_format == 'float':
                self.mne.time_format = 'clock'
                self.mne.time_axis.setLabel(text='Time of day')
            else:
                self.mne.time_format = 'float'
                self.mne.time_axis.setLabel(text='Time', units='s')
            self._update_yaxis_labels()

    def _toggle_fullscreen(self):
        if self.isFullScreen():
            self.showNormal()
        else:
            self.showFullScreen()

    def _toggle_antialiasing(self):
        self.mne.antialiasing = not self.mne.antialiasing
        self._redraw()

    def _toggle_overview_bar(self):
        visible = not self.mne.overview_bar.isVisible()
        for item in self.mne.overview_menu.actions():
            if item.text() == 'Visible':
                item.setChecked(visible)
                break
        self.mne.overview_bar.setVisible(visible)

    def _toggle_zenmode(self):
        self.mne.scrollbars_visible = not self.mne.scrollbars_visible
        for bar in [self.mne.ax_hscroll, self.mne.ax_vscroll]:
            bar.setVisible(self.mne.scrollbars_visible)
        self.mne.toolbar.setVisible(self.mne.scrollbars_visible)

    def _new_child_figure(self, fig_name, window_title, **kwargs):
        from matplotlib.figure import Figure
        fig = Figure(**kwargs)
        # Pass window title and fig_name on
        if fig_name is not None:
            fig.fig_name = fig_name
        if window_title is not None:
            fig.title = window_title
        return fig

    def _get_widget_from_mpl(self, fig):
        canvas = FigureCanvasQTAgg(fig)
        canvas.setFocusPolicy(Qt.FocusPolicy(Qt.StrongFocus | Qt.WheelFocus))
        canvas.setFocus()
        _set_window_flags(canvas)
        # Pass window title and fig_name on
        if hasattr(fig, 'fig_name'):
            canvas.fig_name = fig.fig_name
        if hasattr(fig, 'title'):
            canvas.title = fig.title

        return canvas

    def _get_dlg_from_mpl(self, fig):
        canvas = self._get_widget_from_mpl(fig)
        # Pass window title and fig_name on
        if hasattr(canvas, 'fig_name'):
            name = canvas.fig_name
        else:
            name = None
        if hasattr(canvas, 'title'):
            title = canvas.title
        else:
            title = None
        dlg = _BaseDialog(self, widget=canvas, title=title, name=name)
        dlg.show()

    def _create_ch_context_fig(self, idx):
        fig = super()._create_ch_context_fig(idx)
        if fig is not None:
            self._get_dlg_from_mpl(fig)

    def _toggle_epoch_histogram(self):
        if self.mne.is_epochs:
            fig = self._create_epoch_histogram()
            if fig is not None:
                self._get_dlg_from_mpl(fig)

    def _create_selection_fig(self):
        if not any([isinstance(fig, SelectionDialog) for
                    fig in self.mne.child_figs]):
            SelectionDialog(self)

    def message_box(self, text, info_text=None, buttons=None,
                    default_button=None, icon=None, modal=True):  # noqa: D102
        self.msg_box.setText(f'<font size="+2"><b>{text}</b></font>')
        if info_text is not None:
            self.msg_box.setInformativeText(info_text)
        if buttons is not None:
            self.msg_box.setStandardButtons(buttons)
        if default_button is not None:
            self.msg_box.setDefaultButton(default_button)
        if icon is not None:
            self.msg_box.setIcon(icon)

        # Allow interacting with message_box in test-mode.
        # Set modal=False only if no return value is expected.
        self.msg_box.setModal(False if self.test_mode else modal)
        if self.test_mode or not modal:
            self.msg_box.show()
        else:
            return self.msg_box.exec()

    def keyPressEvent(self, event):
        """Customize key press events."""
        # On MacOs additionally KeypadModifier is set when arrow-keys
        # are pressed.
        mods = event.modifiers()
        try:
            mods = int(mods)  # PyQt < 5.13
        except Exception:
            pass
        modifiers = {
            'Shift': bool(Qt.ShiftModifier & mods),
            'Ctrl': bool(Qt.ControlModifier & mods),
        }
        for key_name in self.mne.keyboard_shortcuts:
            key_dict = self.mne.keyboard_shortcuts[key_name]
            if key_dict['qt_key'] == event.key() and 'slot' in key_dict:

                mod_idx = 0
                # Get modifier
                if 'modifier' in key_dict:
                    mods = [modifiers[mod] for mod in modifiers]
                    if any(mods):
                        # No multiple modifiers supported yet
                        mod = [mod for mod in modifiers if modifiers[mod]][0]
                        if mod in key_dict['modifier']:
                            mod_idx = key_dict['modifier'].index(mod)

                slot_idx = mod_idx if mod_idx < len(key_dict['slot']) else 0
                slot = key_dict['slot'][slot_idx]

                if 'parameter' in key_dict:
                    param_idx = (mod_idx if mod_idx <
                                 len(key_dict['parameter']) else 0)
                    val = key_dict['parameter'][param_idx]
                    if 'kw' in key_dict:
                        slot(**{key_dict['kw']: val})
                    else:
                        slot(val)
                else:
                    slot()

                break

    def _draw_traces(self):
        # Update data in traces (=drawing traces)
        for trace in self.mne.traces:
            # Update data
            trace.update_data()
        for rg in self.mne.regions:
            rg.update_channel_annots()

    def _get_size(self):
        inch_width = self.width() / self.logicalDpiX()
        inch_height = self.height() / self.logicalDpiY()

        return inch_width, inch_height

    def _fake_keypress(self, key, fig=None):
        fig = fig or self

        if key.isupper():
            key = key.lower()
            modifier = Qt.ShiftModifier
        elif key.startswith('shift+'):
            key = key[6:]
            modifier = Qt.ShiftModifier
        else:
            modifier = Qt.NoModifier

        # Use pytest-qt's exception-hook
        with capture_exceptions() as exceptions:
            QTest.keyPress(fig, self.mne.keyboard_shortcuts[key]['qt_key'],
                           modifier)

        for exc in exceptions:
            raise RuntimeError(f'There as been an {exc[0]} inside the Qt '
                               f'event loop (look above for traceback).')

    def _fake_click(self, point, add_points=None, fig=None, ax=None,
                    xform='ax', button=1, kind='press'):
        add_points = add_points or list()
        # Wait until Window is fully shown.
        QTest.qWaitForWindowExposed(self)
        # Scene-Dimensions still seem to change to final state when waiting
        # for a short time.
        QTest.qWait(10)

        # Qt: right-button=2, matplotlib: right-button=3
        if button == 1:
            button = Qt.LeftButton
        else:
            button = Qt.RightButton

        # For Qt, fig or ax both would be the widget to test interaction on.
        # If View
        fig = ax or fig or self.mne.view

        if xform == 'ax':
            # For Qt, the equivalent of matplotlibs transAxes
            # would be a transformation to View Coordinates.
            # But for the View top-left is (0, 0) and bottom-right is
            # (view-width, view-height).
            view_width = fig.width()
            view_height = fig.height()
            x = view_width * point[0]
            y = view_height * (1 - point[1])
            point = Point(x, y)
            for idx, apoint in enumerate(add_points):
                x2 = view_width * apoint[0]
                y2 = view_height * (1 - apoint[1])
                add_points[idx] = Point(x2, y2)

        elif xform == 'data':
            # For Qt, the equivalent of matplotlibs transData
            # would be a transformation to
            # the coordinate system of the ViewBox.
            # This only works on the View (self.mne.view)
            fig = self.mne.view
            point = self.mne.viewbox.mapViewToScene(Point(*point))
            for idx, apoint in enumerate(add_points):
                add_points[idx] = self.mne.viewbox.mapViewToScene(
                        Point(*apoint))

        elif xform == 'none' or xform is None:
            if isinstance(point, (tuple, list)):
                point = Point(*point)
            else:
                point = Point(point)
            for idx, apoint in enumerate(add_points):
                if isinstance(apoint, (tuple, list)):
                    add_points[idx] = Point(*apoint)
                else:
                    add_points[idx] = Point(apoint)

        # Use pytest-qt's exception-hook
        with capture_exceptions() as exceptions:
            widget = fig.viewport() if isinstance(fig, QGraphicsView) else fig
            if kind == 'press':
                # always click because most interactivity comes form
                # mouseClickEvent from pyqtgraph (just press doesn't suffice
                # here).
                _mouseClick(widget=widget, pos=point, button=button)
            elif kind == 'release':
                _mouseRelease(widget=widget, pos=point, button=button)
            elif kind == 'motion':
                _mouseMove(widget=widget, pos=point, buttons=button)
            elif kind == 'drag':
                _mouseDrag(widget=widget, positions=[point] + add_points,
                           button=button)

        for exc in exceptions:
            raise RuntimeError(f'There as been an {exc[0]} inside the Qt '
                               f'event loop (look above for traceback).')

        # Waiting some time for events to be processed.
        QTest.qWait(50)

    def _fake_scroll(self, x, y, step, fig=None):
        # QTest doesn't support simulating scrolling-wheel
        self.vscroll(step)

    def _click_ch_name(self, ch_index, button):
        self.mne.channel_axis.repaint()
        # Wait because channel-axis may need time
        # (came up with test_epochs::test_plot_epochs_clicks)
        QTest.qWait(100)
        if not self.mne.butterfly:
            ch_name = str(self.mne.ch_names[self.mne.picks[ch_index]])
            xrange, yrange = self.mne.channel_axis.ch_texts[ch_name]
            x = np.mean(xrange)
            y = np.mean(yrange)

            self._fake_click((x, y), fig=self.mne.view, button=button,
                             xform='none')

    def _resize_by_factor(self, factor):
        pass

    def _get_ticklabels(self, orientation):
        if orientation == 'x':
            ax = self.mne.time_axis
        else:
            ax = self.mne.channel_axis

        return list(ax.get_labels())

    def _get_scale_bar_texts(self):
        return tuple(t.toPlainText() for t in self.mne.scalebar_texts.values())

    def show(self):  # noqa: D102
        # Set raise_window like matplotlib if possible
        super().show()
        _qt_raise_window(self)

    def _close_event(self, fig=None):
        """Force calling of the MPL figure close event."""
        fig = fig or self
        if hasattr(fig, 'canvas'):
            try:
                fig.canvas.close_event()
            except ValueError:  # old mpl with Qt
                pass  # pragma: no cover
        else:
            fig.close()

    def _check_close(self):
        """Close annotations-mode before closing the browser."""
        if self.mne.annotation_mode:
            self._toggle_annotation_fig()
        else:
            self.close()

    def closeEvent(self, event):
        """Customize close event."""
        event.accept()
        if hasattr(self, 'mne'):
            # Explicit disconnects to avoid reference cycles that gc can't
            # properly resolve ()
            if hasattr(self.mne, 'plt'):
                _disconnect(self.mne.plt.sigXRangeChanged)
                _disconnect(self.mne.plt.sigYRangeChanged)
            if hasattr(self.mne, 'toolbar'):
                for action in self.mne.toolbar.actions():
                    allow_error = action.text() == ''
                    _disconnect(action.triggered, allow_error=allow_error)
            # Save settings going into QSettings.
            for qsetting in qsettings_params:
                value = getattr(self.mne, qsetting)
                QSettings().setValue(qsetting, value)
            for attr in ('keyboard_shortcuts', 'traces', 'plt', 'toolbar',
                         'fig_annotation'):
                if hasattr(self.mne, attr):
                    delattr(self.mne, attr)
            if hasattr(self.mne, 'child_figs'):
                for fig in self.mne.child_figs:
                    fig.close()
                self.mne.child_figs.clear()
            for attr in ('traces', 'event_lines', 'regions'):
                getattr(self.mne, attr, []).clear()
            if getattr(self.mne, 'vline', None) is not None:
                if self.mne.is_epochs:
                    for vl in self.mne.vline:
                        _disconnect(vl.sigPositionChangeFinished, allow_error=True)
                    self.mne.vline.clear()
                else:
                    _disconnect(self.mne.vline.sigPositionChangeFinished,
                                allow_error=True)
        if getattr(self, 'load_thread', None) is not None:
            self.load_thread.clean()
            self.load_thread = None

        # Remove self from browser_instances in globals
        if self in _browser_instances:
            _browser_instances.remove(self)
        self._close(event)
        self.gotClosed.emit()
        # Make sure it gets deleted after it was closed.
        self.deleteLater()
        self._closed = True

    def _fake_click_on_toolbar_action(self, action_name, wait_after=500):
        """Trigger event associated with action 'action_name' in toolbar."""
        for action in self.mne.toolbar.actions():
            if not action.isSeparator():
                if action.iconText() == action_name:
                    action.trigger()
        QTest.qWait(wait_after)


def _get_n_figs():
    # Wait for a short time to let the Qt-loop clean up
    QTest.qWait(100)
    return len([window for window in QApplication.topLevelWindows()
                if window.isVisible()])


def _close_all():
    if len(QApplication.topLevelWindows()) > 0:
        QApplication.closeAllWindows()


# mouse testing functions adapted from pyqtgraph
# (pyqtgraph.tests.ui_testing.py)
def _mousePress(widget, pos, button, modifier=None):
    if modifier is None:
        modifier = Qt.KeyboardModifier.NoModifier
    event = QMouseEvent(QEvent.Type.MouseButtonPress, pos, button,
                        Qt.MouseButton.NoButton, modifier)
    QApplication.sendEvent(widget, event)


def _mouseRelease(widget, pos, button, modifier=None):
    if modifier is None:
        modifier = Qt.KeyboardModifier.NoModifier
    event = QMouseEvent(QEvent.Type.MouseButtonRelease, pos,
                        button, Qt.MouseButton.NoButton, modifier)
    QApplication.sendEvent(widget, event)


def _mouseMove(widget, pos, buttons=None, modifier=None):
    if buttons is None:
        buttons = Qt.MouseButton.NoButton
    if modifier is None:
        modifier = Qt.KeyboardModifier.NoModifier
    event = QMouseEvent(QEvent.Type.MouseMove, pos,
                        Qt.MouseButton.NoButton, buttons, modifier)
    QApplication.sendEvent(widget, event)


def _mouseClick(widget, pos, button, modifier=None):
    _mouseMove(widget, pos)
    _mousePress(widget, pos, button, modifier)
    _mouseRelease(widget, pos, button, modifier)


def _mouseDrag(widget, positions, button, modifier=None):
    _mouseMove(widget, positions[0])
    _mousePress(widget, positions[0], button, modifier)
    # Delay for 10 ms for drag to be recognized.
    QTest.qWait(10)
    for pos in positions[1:]:
        _mouseMove(widget, pos, button, modifier)
    _mouseRelease(widget, positions[-1], button, modifier)


# modified from: https://github.com/pyvista/pyvistaqt
def _setup_ipython(ipython=None):
    # ipython magic
    if scooby.in_ipython():
        from IPython import get_ipython
        ipython = get_ipython()
        ipython.run_line_magic("gui", "qt")
        from IPython.external.qt_for_kernel import QtGui
        QtGui.QApplication.instance()
    return ipython


def _qt_init_icons():
    from qtpy.QtGui import QIcon
    icons_path = f"{Path(__file__).parent}/icons"
    QIcon.setThemeSearchPaths([icons_path])
    return icons_path


def _init_browser(**kwargs):
    _setup_ipython()
    setConfigOption('enableExperimental', True)
    app_kwargs = dict()
    if kwargs.get('splash', False):
        app_kwargs['splash'] = 'Initializing mne-qt-browser...'
    out = _init_mne_qtapp(pg_app=True, **app_kwargs)
    if 'splash' in app_kwargs:
        kwargs['splash'] = out[1]  # returned as second element
    browser = MNEQtBrowser(**kwargs)

    return browser


class PyQtGraphBrowser(MNEQtBrowser):  # noqa: D101
    pass  # just for backward compat with MNE 1.0 scraping


class SignalBlocker(QSignalBlocker):
    """Wrapper to use QSignalBlocker as a context manager in PySide2."""

    def __enter__(self):
        if hasattr(super(), "__enter__"):
            super().__enter__()
        else:
            super().reblock()

    def __exit__(self, exc_type, exc_value, traceback):
        if hasattr(super(), "__exit__"):
            super().__exit__(exc_type, exc_value, traceback)
        else:
            super().unblock()


def _set_window_flags(widget):
    if os.getenv("_MNE_BROWSER_BACK", "").lower() == "true":
        widget.setWindowFlags(widget.windowFlags() | Qt.WindowStaysOnBottomHint)<|MERGE_RESOLUTION|>--- conflicted
+++ resolved
@@ -2025,11 +2025,7 @@
     gotSelected = Signal(object)
     removeRequested = Signal(object)
 
-<<<<<<< HEAD
-    def __init__(self, mne, description, values, ch_names):
-=======
-    def __init__(self, mne, description, values, weakmain):
->>>>>>> 481264d7
+    def __init__(self, mne, description, values, weakmain, ch_names):
         super().__init__(values=values, orientation='vertical',
                          movable=True, swapMode='sort',
                          bounds=(0, mne.xmax))
@@ -2063,9 +2059,7 @@
     def _region_changed(self):
         self.regionChangeFinished.emit(self)
         self.old_onset = self.getRegion()[0]
-<<<<<<< HEAD
-        self.update_channel_annots()
-=======
+        
         # remove merged regions
         overlapping_regions = list()
         for region in self.mne.regions:
@@ -2087,7 +2081,8 @@
         with SignalBlocker(self):
             self.setRegion((onset, offset))
         self.update_label_pos()
->>>>>>> 481264d7
+
+        self.update_channel_annots()
 
     def update_color(self):
         """Update color of annotation-region."""
@@ -4235,18 +4230,13 @@
     # # # # # # # # # # # # # # # # # # # # # # # # # # # # # # # # # # # # # #
     def _add_region(self, plot_onset, duration, description, ch_names, *, region=None):
         if not region:
-<<<<<<< HEAD
-            region = AnnotRegion(self.mne, description=description,
-                                 values=(plot_onset, plot_onset + duration),
-                                 ch_names=ch_names)
-=======
             region = AnnotRegion(
                 self.mne,
                 description=description,
                 values=(plot_onset, plot_onset + duration),
                 weakmain=weakref.ref(self),
+                ch_names=ch_names,
             )
->>>>>>> 481264d7
         # Add region to list and plot
         self.mne.regions.append(region)
 

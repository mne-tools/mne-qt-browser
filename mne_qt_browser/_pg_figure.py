--- conflicted
+++ resolved
@@ -4245,13 +4245,11 @@
             self.mne.ax_vscroll.update_nchan()
             self.mne.plt.setYRange(ymin, ymax, padding=0)
 
-<<<<<<< HEAD
             if self.mne.spectrogram:
                 self._set_spectrogram(self.mne.spectrogram)
-=======
+
         if self.mne.fig_settings is not None:
             self.mne.fig_settings._update_sensitivity_spinbox_values()
->>>>>>> f602590c
 
     def _remove_vline(self):
         if self.mne.vline is not None:

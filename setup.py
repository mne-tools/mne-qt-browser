--- conflicted
+++ resolved
@@ -46,20 +46,7 @@
                    'Operating System :: OS Independent'],
       packages=['mne_qt_browser'],
       include_package_data=True,
-<<<<<<< HEAD
-      install_requires=['numpy',
-                        'scipy',
-                        'matplotlib',
-                        'qtpy',
-                        'scooby',
-                        'mne>=0.24',
-                        'pyqtgraph>=0.12.3',
-                        'colorspacious',
-                        'pyopengl; platform_system=="Darwin"',
-                        ],
-=======
       install_requires=parse_requirements_file('requirements.txt'),
->>>>>>> 6c243163
       extras_require={
           'opengl': ['pyopengl'],
       },
